--- conflicted
+++ resolved
@@ -45,17 +45,10 @@
 | Field | Type | Required/Optional | Other | 
 | ----- | ---- | ----------------- | ----- | 
 | `device_type` | String | Required | | 
-<<<<<<< HEAD
 | `avaliability_start_time` | Unix Timestamp | Required | | 
 | `avaliability_end_time` | Unix Timestamp | Required | If a device is still avalible, use NaN  | 
 | `placement_reason` | Enum | Required | Reason for placement (Rebalancing, Drop off, etc) | 
 | `pickup_reason` | Enum | Required | Reason for removal (matience, pick up) | 
-=======
-| `availability_start_time` | Unix Timestamp | Required | | 
-| `availability_end_time` | Unix Timestamp | Required |  | 
-| `placement_reason` | String | Required | Reason for placement (Rebalancing, Drop off, etc) | 
-| `pickup_reason` | String | Required | Reason for removal (maintenance, pick up) | 
->>>>>>> 809a55fc
 | `associated_trips` | [UUID] | Optional | list of associated trips | 
 
 
