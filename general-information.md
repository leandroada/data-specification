--- conflicted
+++ resolved
@@ -20,18 +20,6 @@
 - [Strings](#strings)
 - [Timestamps](#timestamps)
 - [UUIDs](#uuids)
-<<<<<<< HEAD
-=======
-- [Trips](#trips)
-- [Vehicle Characteristics](#vehicle-characteristics)
-  - [Accessibility Options](#accessibility-options)
-  - [Propulsion Types](#propulsion-types)
-  - [Vehicle Types](#vehicle-types)
-- [Vehicle States](#vehicle-states)
-  - [Event Types](#event-types)
-  - [Vehicle State Events](#vehicle-state-events)
-  - [State Machine Diagram](#state-machine-diagram)
->>>>>>> ea215310
 - [Versioning](#versioning)
 
 ## Beta Features
@@ -98,11 +86,7 @@
 
 **[Beta feature](/general-information.md#beta-features):** *Yes (as of 1.1.0)*. [Leave feedback](https://github.com/openmobilityfoundation/mobility-data-specification/issues/670)
 
-<<<<<<< HEAD
 Geography-Driven Events (GDE) is an MDS feature for Agencies to perform complete Policy compliance monitoring without precise location data. Geography-Driven Events describe individual vehicles in realtime – not just aggregate data. However, rather than receiving the exact location of a vehicle, Agencies receive information about the vehicle's current geographic region. The regions used for Geography-Driven Events correspond to the Geographies in an Agency's current Policy. In this way, the data-shared using Geography-Driven Events is matched to an Agency's particular regulatory needs. 
-=======
-Geography-Driven Events (GDE) is a new MDS feature for Agencies to perform complete Policy compliance monitoring without precise location data. Geography-Driven Events describe individual vehicles in realtime – not just aggregate data. However, rather than receiving the exact location of a vehicle, Agencies receive information about the vehicle's current geographic region. The regions used for Geography-Driven Events correspond to the Geographies in an Agency's current Policy. In this way, the data-shared using Geography-Driven Events is matched to an Agency's particular regulatory needs.
->>>>>>> ea215310
 
 See [this example](/policy/examples/requirements.md#geography-driven-events) for how to implement GDE using [Policy Requirements](/policy#requirement).
 
