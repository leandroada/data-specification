# Mobility Data Specification: **General information**

This document contains specifications that are shared between the various MDS APIs such as [`agency`][agency], [`policy`][policy], [`provider`][provider], etc.

## Table of Contents

<<<<<<< HEAD
- [Mobility Data Specification: **General information**](#mobility-data-specification-general-information)
  - [Table of Contents](#table-of-contents)
  - [Beta Features](#beta-features)
  - [Costs and currencies](#costs-and-currencies)
  - [Definitions](#definitions)
  - [Devices](#devices)
  - [Modalities](#modalities)
  - [Geographic Data](#geographic-data)
    - [Stop-based Geographic Data](#stop-based-geographic-data)
    - [Intersection Operation](#intersection-operation)
  - [Responses](#responses)
    - [Error Messages](#error-messages)
  - [Strings](#strings)
  - [Stops](#stops)
    - [Stop Status](#stop-status)
    - [GBFS Compatibility](#gbfs-compatibility)
  - [Timestamps](#timestamps)
  - [UUIDs](#uuids)
  - [Accessibility Options](#accessibility-options)
  - [Vehicle States](#vehicle-states)
    - [Micromobility Vehicle States](#micromobility-vehicle-states)
    - [Taxi Vehicle States](#taxi-vehicle-states)
  - [Vehicle Events](#vehicle-events)
    - [Micromobility Vehicle States & Events](#micromobility-vehicle-states--events)
    - [Taxi Vehicle States & Events](#taxi-vehicle-states--events)
      - [Trip State Notes](#trip-state-notes)
  - [Vehicle Types](#vehicle-types)
  - [Propulsion Types](#propulsion-types)
    - [Valid for vehicle_types: bicycle, scooter, moped, other](#valid-for-vehicle_types-bicycle-scooter-moped-other)
    - [Valid for vehicle_types: car](#valid-for-vehicle_types-car)
  - [Versioning](#versioning)
=======
* [Beta Features](#beta-features)
* [Costs and Currencies](#costs-and-currencies)
* [Definitions](#definitions)
* [Devices](#devices)
* [Geographic Data][geo]
  * [Geographic Telemetry Data](#geographic-telemetry-data)
  * [Stop-based Geographic Data](#stop-based-geographic-data)
  * [Intersection Operation](#intersection-operation)
* [Geography-Driven Events](#geography-driven-events)
* [Optional Authentication](#optional-authentication)
* [Propulsion Types](#propulsion-types)
* [Responses](#responses)
  * [Error Messages](#error-messages)
* [Strings](#strings)
* [Stops](#stops)
  * [Stop Status](#stop-status)
  * [GBFS Compatibility](#gbfs-compatibility)
* [Timestamps](#timestamps)
* [UUIDs](#uuids)
* [Vehicle States](#vehicle-states)
  * [Event Types](#event-types)
  * [Limitations on the Use of Certain Values](#limitations-on-the-use-of-certain-values)
  * [Vehicle State Events](#vehicle-state-events)
  * [State Machine Diagram](#state-machine-diagram)
* [Vehicle Types](#vehicle-types)
* [Versioning](#versioning)
>>>>>>> adc4e227

## Beta Features

In some cases, features within MDS may be marked as "beta." These are typically recently added endpoints or fields. Because beta features are new, they may not yet be fully mature and proven in real-world operation. The design of beta features may have undiscovered gaps, ambiguities, or inconsistencies. Implementations of those features are typically also quite new and are more likely to contain bugs or other flaws. Beta features are likely to evolve more rapidly than other parts of the specification.

Despite this, MDS users are highly encouraged to use beta features. New features can only become proven and trusted through implementation, use, and the learning that comes with it. Users should be thoughtful about the role of beta features in their operations. Users of beta features are strongly encouraged to share their experiences, learnings, and challenges with the broader MDS community via GitHub issues or pull requests. This will inform the refinements that transform beta features into fully proven, stable parts of the specification. You may leave feedback on the appropriate open [feedback issue](https://github.com/openmobilityfoundation/mobility-data-specification/issues?q=is%3Aissue+is%3Aopen+label%3Abeta) tagged with the `beta` label.

Beta features may be suitable for enabling some new tools and analysis, but may not be appropriate for mission-critical applications or regulatory decisions where certainty and reliability are essential. In subsequent releases existing beta features may include breaking changes, even in a minor release. Note that [schemas](/schema) may not be defined for some beta features until they are promoted out of beta.

Working Groups and their Steering Committees are expected to review beta designated features and [feedback](https://github.com/openmobilityfoundation/mobility-data-specification/issues?q=is%3Aissue+is%3Aopen+label%3Abeta) with each release cycle and determine whether the feature has reached the level of stability and maturity needed to remove the beta designation. In a case where a beta feature fails to reach substantial adoption after an extended time, Working Group Steering Committees should discuss whether or not the feature should remain in the specification.

[Top][toc]

## Costs and currencies

Fields specifying a monetary cost use a currency as specified in [ISO 4217](https://en.wikipedia.org/wiki/ISO_4217#Active_codes). All costs should be given as integers in the currency's smallest unit. As an example, to represent $1 USD, specify an amount of `100` (100 cents).

If the currency field is null, USD cents is implied.

[Top][toc]

## Definitions

Defining terminology and abbreviations used throughout MDS.

* **API** - Application Programming Interface - A function or set of functions that allow one software application to access or communicate with features of a different software application or service.
* **API Endpoint** - A point at which an API connects with a software application or service.
* **DOT** - Department of Transportation, usually a city-run agency.
* **Jurisdiction** - An agency’s area of legal authority to manage and regulate a mobility program in the real world. Note there is also an MDS API called [Jurisdiction](/jurisdiction), which is a way to digitally represent this.
* **PROW** - Public Right of Way - the physical infrastructure reserved for transportation purposes, examples include sidewalks, curbs, bike lanes, transit lanes and stations, traffic lanes and signals, and public parking.

[Top][toc]

## Devices

MDS defines the *device* as the unit that transmits GPS or GNSS signals for a particular vehicle. A given device must have a UUID (`device_id` below) that is unique within the Provider's fleet.

Additionally, `device_id` must remain constant for the device's lifetime of service, regardless of the vehicle components that house the device.

[Top][toc]

## Modalities
A Modality is an operational model for a form of transportation in MDS. Given the nature of the differing operational flows, and need for regulators to capture this information, each modality may have different state machines, and different data requirements throughout MDS. 
| `modality`      | Description                                                                                                                                                       |
|-----------------|-------------------------------------------------------------------------------------------------------------------------------------------------------------------|
| `micromobility` | This mode includes e-scooters, and dockless pedal bikes that are available for rent by consumers through a micromobility operator within an agency's jurisdiction |
| `taxi`          | This mode includes franchise taxi service operators who operate and are regulated within an agency's jurisdiction                                                 |

## Geographic Data

References to geographic datatypes (Point, MultiPolygon, etc.) imply coordinates encoded in the [WGS 84 (EPSG:4326)][wgs84] standard GPS or GNSS projection expressed as [Decimal Degrees][decimal-degrees]. When points are used, you may assume a 20 meter buffer around the point when needed.

### Geographic Telemetry Data

Whenever a vehicle location coordinate measurement is presented, it must be represented as a GeoJSON [`Feature`][geojson-feature] object with a corresponding `properties` object with the following properties:


| Field          | Type            | Required/Optional     | Field Description                                            |
| -------------- | --------------- | --------------------- | ------------------------------------------------------------ |
| `timestamp`    | [timestamp][ts] | Required              | Date/time that event occurred. Based on GPS or GNSS clock |
| `altitude`     | Double          | Required if Available | Altitude above mean sea level in meters |
| `heading`      | Double          | Required if Available | Degrees - clockwise starting at 0 degrees at true North |
| `speed`        | Float           | Required if Available | Estimated speed in meters / sec as reported by the GPS chipset |
| `accuracy`     | Float           | Required if Available | Horizontal accuracy, in meters |
| `hdop`         | Float           | Required if Available | Horizontal GPS or GNSS accuracy value (see [hdop][hdop]) |
| `satellites`   | Integer         | Required if Available | Number of GPS or GNSS satellites |

Example of a vehicle location GeoJSON [`Feature`][geojson-feature] object:

```json
{
    "type": "Feature",
    "properties": {
        "timestamp": 1529968782421,
        "accuracy": 10,
        "speed": 1.21
    },
    "geometry": {
        "type": "Point",
        "coordinates": [
            -118.46710503101347,
            33.9909333514159
        ]
    }
}
```

### Stop-based Geographic Data

When an individual location coordinate measurement (Point) corresponds to a [Stop][general-stops], it must be presented with a `stop_id` property:

```json
{
    "type": "Feature",
    "properties": {
        "timestamp": 1529968782421,
        "stop_id": "b813cde2-a41c-4ae3-b409-72ff221e003d"
    },
    "geometry": {
        "type": "Point",
        "coordinates": [
            -118.46710503101347,
            33.9909333514159
        ]
    }
}
```

### Intersection Operation

For the purposes of this specification, the intersection of two geographic datatypes is defined according to the [`ST_Intersects` PostGIS operation][st-intersects]

> If a geometry or geography shares any portion of space then they intersect. For geography -- tolerance is 0.00001 meters (so any points that are close are considered to intersect).
>
> Overlaps, Touches, Within all imply spatial intersection. If any of the aforementioned returns true, then the geometries also spatially intersect. Disjoint implies false for spatial intersection.

[Top][toc]

<<<<<<< HEAD
=======
## Geography-Driven Events

**[Beta feature](/general-information.md#beta-features):** *Yes (as of 1.1.0)*. [Leave feedback](https://github.com/openmobilityfoundation/mobility-data-specification/issues/670)  

Geography-Driven Events (GDE) is a new MDS feature for Agencies to perform complete Policy compliance monitoring without precise location data. Geography-Driven Events describe individual vehicles in realtime – not just aggregate data. However, rather than receiving the exact location of a vehicle, Agencies receive information about the vehicle's current geographic region. The regions used for Geography-Driven Events correspond to the Geographies in an Agency's current Policy. In this way, the data-shared using Geography-Driven Events is matched to an Agency's particular regulatory needs. 

See [this example](/policy/examples/requirements.md#geography-driven-events) for how to implement GDE using [Policy Requirements](/policy#requirement).

Here's how it works in practice:

1. The Agency creates a geographic Policy Area for a local regulatory need

	*Scooters traveling within downtown during peak hours incur a $0.20 fee.*

2. Providers notify the Agency in real-time about events in the Policy Area.

	*At 5:21pm scooter X7123 entered downtown.*

3. The Agency can refine their data needs over time by revising their published Policy Areas.

	*Agency adds rule disallowing parking on waterfront path, begins receiving data on events within area.*

Agencies that wish to use Geography-Driven Events do so by requiring a new `event_geographies` field in status events. When an Agency is using Geography-Driven Events, Providers must emit a new `changed_geographies` status event whenever a vehicle in a trip enters or leaves a Geography managed by a Policy. 

During the Beta period for this feature, location and telemetry data remain required fields. This allows Agencies to test Geography-Driven Events, measuring its accuracy and efficacy against regulatory systems based on precise location data. After the beta period, if Geography-Driven Events is deemed by the OMF to be accurate and effective, the specification will evolve to allow cities to use Geography-Driven Events in lieu of location or telemetry data.

[Top][toc]

## Optional Authentication

Authorization of the Policy and Geography APIs is no longer required and will be deprecated in next major release with these endpoints (plus Jursidictions) becoming 'optionally private' instead of 'optionally public'. An agency may optionally decide to make the Policy and Geography endpoints, as well as Jursidictions, unauthenticated and public. This allows transparency for the public to see how the city is regulating, holds the city accountable for their policy decisions, and reduces the technical burden on providers to use these endpoints. A side benefit is that this allows third parties to ingest this information into their applications and services for public benefit.

Note if implementing the beta feature [Geography Driven Events](/general-information.md#geography-driven-events), both Policy and Geography must be public.

[Top][toc]

## Propulsion Types

| `propulsion`      | Description                                            |
| ----------------- | ------------------------------------------------------ |
| `human`           | Pedal or foot propulsion                               |
| `electric_assist` | Provides power only alongside human propulsion         |
| `electric`        | Contains throttle mode with a battery-powered motor    |
| `combustion`      | Contains throttle mode with a gas engine-powered motor |

A vehicle may have one or more values from the `propulsion`, depending on the number of modes of operation. For example, a scooter that can be powered by foot or by electric motor would have the `propulsion` represented by the array `['human', 'electric']`. A bicycle with pedal-assist would have the `propulsion` represented by the array `['human', 'electric_assist']` if it can also be operated as a traditional bicycle.

[Top][toc]

>>>>>>> adc4e227
## Responses

* **200:** OK: operation successful.
* **201:** Created: `POST` operations, new object created
* **400:** Bad request.
* **401:** Unauthorized: Invalid, expired, or insufficient scope of token.
* **404:** Not Found: Object does not exist, returned on `GET` or `POST` operations if the object does not exist.
* **409:** Conflict: `POST` operations when an object already exists and an update is not possible.
* **500:** Internal server error: In this case, the answer may contain a `text/plain` body with an error message for troubleshooting.

### Error Messages

```json
{
    "error": "...",
    "error_description": "...",
    "error_details": [ "...", "..." ]
}
```

| Field               | Type     | Field Description      |
| ------------------- | -------- | ---------------------- |
| `error`             | String   | Error message string   |
| `error_description` | String   | Human readable error description (can be localized) |
| `error_details`     | String[] | Array of error details |

[Top][toc]

## Strings

All String fields, such as `vehicle_id`, are limited to a maximum of 255 characters.

[Top][toc]

## Stops

Stops describe vehicle trip start and end locations in a pre-designated physical place. They can vary from docking stations with or without charging, corrals with lock-to railings, or suggested parking areas marked with spray paint. Stops are used in both [Provider](/provider#stops) (including routes and event locations) and [Agency](/agency#stops) (including telemetry data).

| Field                  | Type                                                  | Required/Optional | Description |
|------------------------|-------------------------------------------------------|-------------------|-------------|
| stop_id                | UUID                                                  | Required | Unique ID for stop |
| name                   | String                                                | Required | Name of stop |
| last_reported          | Timestamp                                             | Required | Date/Time that the stop was last updated |
| location               | GeoJSON [Point Feature](#stop-based-geographic-data)  | Required | Simple centerpoint location of the Stop. The use of the optional `geography_id` is recommended to provide more detail. |
| status                 | [Stop Status](#stop-status)                           | Required | Object representing the status of the Stop. See [Stop Status](#stop-status). |
| capacity               | {vehicle_type: number}                                | Required | Number of total places per vehicle_type |
| num_vehicles_available | {vehicle_type: number}                                | Required | How many vehicles are available per vehicle_type at this stop? |
| num_vehicles_disabled  | {vehicle_type: number}                                | Required | How many vehicles are unavailable/reserved per vehicle_type at this stop? |
| provider_id            | UUID                                                  | Optional | UUID for the Provider managing this stop. Null/undefined if managed by an Agency.  See MDS [provider list](/providers.csv). |
| geography_id           | UUID                                                  | Optional | Pointer to the [Geography](/geography) that represents the Stop geospatially via Polygon or MultiPolygon. |
| region_id              | string                                                | Optional | ID of the region where station is located, see [GBFS Station Information][gbfs-station-info] |
| short_name             | String                                                | Optional | Abbreviated stop name |
| address                | String                                                | Optional | Postal address (useful for directions) |
| post_code              | String                                                | Optional | Postal code (e.g. `10036`) |
| rental_methods         | [Enum[]][gbfs-station-info]                           | Optional | List of payment methods accepted at stop, see [GBFS Rental Methods][gbfs-station-info] |
| cross_street           | String                                                | Optional | Cross street of where the station is located. |
| num_places_available   | {vehicle_type: number}                                | Optional | How many places are free to be populated with vehicles at this stop? |
| num_places_disabled    | {vehicle_type: number}                                | Optional | How many places are disabled and unable to accept vehicles at this stop? |
| parent_stop            | UUID                                                  | Optional | Describe a basic hierarchy of stops (e.g.a stop inside of a greater stop) |
| devices                | UUID[]                                                | Optional | List of device_ids for vehicles which are currently at this stop |
| image_url              | URL                                                   | Optional | Link to an image, photo, or diagram of the stop. Could be used by providers to help riders find or use the stop. |


### Stop Status

**Stop Status** returns information about the current status of a **[Stop](#stops)**.

| Field        | Type    | Required/Optional | Description                                         |
|--------------|---------|-------------------|-----------------------------------------------------|
| is_installed | Boolean | Required          | See GBFS [station_status.json][gbfs-station-status] |
| is_renting   | Boolean | Required          | See GBFS [station_status.json][gbfs-station-status] |
| is_returning | Boolean | Required          | See GBFS [station_status.json][gbfs-station-status] |

Example of the **Stop Status** object with properties listed:

```json
{
  "is_installed": true,
  "is_renting": false,
  "is_returning": true
}
```

### GBFS Compatibility

Some of the fields in the `Stops` definition are using notions which are currently not in MDS, such as `rental_methods`. These fields are included for compatibility with GBFS.

[Top][toc]

## Timestamps

A `timestamp` refers to integer milliseconds since Unix epoch.

[Top][toc]

## UUIDs

Object identifiers are described via Universally Unique Identifiers [(UUIDs)](https://en.wikipedia.org/wiki/Universally_unique_identifier). For example, the `device_id` field used to uniquely identify a vehicle is a UUID.

MDS uses Version 1 UUIDs by default. Version 4 UUIDs may be used where noted.

[Top][toc]

## Accessibility Options
This enum represents the accessibility options available on a given vehicle, or the accessibility options utilized for a given trip. This enum is currently only used by the Taxi mode, and is not used by micromobility.
| `accessibility_option`  | Description                           |
|-------------------------|---------------------------------------|
| `wheelchair_accessible` | This vehicle is wheelchair accessible |

## Vehicle States

This table describes the list of vehicle conditions that may be used by regulators to assess the disposition of individual vehicles and fleets of vehicles.  Some of these states describe vehicles in the Public Right-of-Way (PROW), and others represent vehicles that are not.  One state (`unknown`) implies that PROW status is unknown.

In a multi-jurisdiction environment, the status of a vehicle is per-jurisdiction.  For example, a vehicle may be in the `on_trip` status for a county that contains five cities, and also in the `on_trip` status for one of those cities, but `elsewhere` for the other four cities.  In such a condition, generally a Provider would send the device data to the over-arching jurisdiction (the county) and the vehicle state with respect to each city would be determined by the Agency managing the jurisdictions.

<<<<<<< HEAD
### Micromobility Vehicle States

| `vehicle_state`   | In PROW? | Description                                                                                                                                                                    |
|-------------------|----------|--------------------------------------------------------------------------------------------------------------------------------------------------------------------------------|
| `removed`         | no       | Examples include: at the Provider's warehouse, in a Provider's truck, or destroyed and in a landfill.                                                                          |
| `available`       | yes      | Available for rental via the Provider's app. In PROW.                                                                                                                          |
| `non_operational` | yes      | Not available for rent.  Examples include: vehicle has low battery, or currently outside legal operating hours.                                                                |
| `reserved`        | yes      | Reserved via Provider's app, waiting to be picked up by a rider.                                                                                                               |
| `on_trip`         | yes      | In possession of renter.  May or may not be in motion.                                                                                                                         |
| `elsewhere`       | no       | Outside of regulator's jurisdiction, and thus not subject to cap-counts or other regulations. Example: a vehicle that started a trip in L.A. has transitioned to Santa Monica. |
| `unknown`         | unknown  | Provider has lost contact with the vehicle and its disposition is unknown.  Examples include: taken into a private residence, thrown in river.                                 |

### Taxi Vehicle States

| `state`           | In PROW? | Description                                                                                                                                                                    |
|-------------------|----------|--------------------------------------------------------------------------------------------------------------------------------------------------------------------------------|
| `removed`         | no       | Vehicle is explicitly removed from the PROW. Examples include: at the shop receiving maintenance, vehicle moved to another fleet                                               |
| `available`       | yes      | Available for-hire by a passenger.                                                                                                                                             |
| `non_operational` | yes      | Not available for-hire.  Example: driver's shift ends and vehicle goes out of service                                                                                          |
| `reserved`        | yes      | Reserved via Provider's app, waiting to be picked up by a rider.                                                                                                               |
| `on_trip`         | yes      | On a trip with passengers in the vehicle.  May or may not be in motion.                                                                                                        |
| `stopped`         | yes      | Vehicle is stopped to either pick-up, or drop-off a passenger.                                                                                                                 |
| `elsewhere`       | no       | Outside of regulator's jurisdiction, and thus not subject to cap-counts or other regulations. Example: a vehicle that started a trip in L.A. has transitioned to Santa Monica. |
| `unknown`         | unknown  | Provider has lost contact with the vehicle and its disposition is unknown.  Examples include: driving in a tunnel, hardware malfunction                                        |

[Top][toc]

## Vehicle Events
=======
| `vehicle_state`   | In PROW? | Description |
| ----------------- | -------- | ----------- |
| `removed`         | no      | Examples include: at the Provider's warehouse, in a Provider's truck, or destroyed and in a landfill. |
| `available`       | yes     | Available for rental via the Provider's app. In PROW. |
| `non_operational` | yes     | Not available for rent.  Examples include: vehicle has low battery, or currently outside legal operating hours. |
| `reserved`        | yes     | Reserved via Provider's app, waiting to be picked up by a rider. |
| `on_trip`         | yes     | In possession of renter.  May or may not be in motion. |
| `elsewhere`       | no      | Outside of regulator's jurisdiction, and thus not subject to cap-counts or other regulations. Example: a vehicle that started a trip in L.A. has transitioned to Santa Monica.  |
| `unknown`         | unknown | Provider has lost contact with the vehicle and its disposition is unknown.  Examples include: taken into a private residence, thrown in river. |

[Top][toc]

### Event Types

Event types are the possible transitions between some vehicle states.  

| `event_type` | Description |
|--------------|-------------|
| `agency_drop_off` |	Drop off by the agency	|
| `agency_pick_up` |	Pick up by the agency	|
| `battery_charged` |	Battery charged	|
| `battery_low` |	Battery low	|
| `comms_lost` |	Communications lost	|
| `comms_restored` |	Communications restored	|
| `compliance_pick_up` |	Pick up for compliance	|
| `decommissioned` |	Decommissioned	|
| `located` |	Located	|
| `maintenance` |	General maintenance	|
| `maintenance_pick_up` |	Pick up for maintenance	|
| `missing` |	Missing	|
| `off_hours` |	Off hours - end of service	|
| `on_hours` |	On hours - start of service	|
| `provider_drop_off`	 |	Drop off by the provider	|
| `rebalance_pick_up` |	Pick up for rebalancing	|
| `reservation_cancel` |	Reservation cancelled	|
| `reservation_start` |	Reservation started	|
| `system_resume` |	Resume system operations	|
| `system_suspend`	 |	Suspend system operations	|
| `trip_cancel` |	Cancel trip	|
| `trip_end` |	End trip	|
| `trip_enter_jurisdiction` |	Trip enters a jurisdiction	|
| `trip_leave_jurisdiction` |	Trip leaves a jurisdiction	|
| `trip_start` |	Start trip	|
| `unspecified` |	Unspecified	|

[Top][toc]

### Limitations on the Use of Certain Values

MDS is intended to communicate the provider's best available information to regulators. However there may be legitimate circumstances where providers do not have definitive or current information about devices on the ground. MDS incorporates some values to convey these situations.  These vehicle state and event type values are to be used sparingly and temporarily, and are not meant for repeated or prolonged use. These values exist to create logical coherence within MDS about vehicles that are operating abnormally or are out of communication. When a more accurate value is known, the MDS API should be updated with the latest information. Cities may add language to their Service Level Agreements (SLAs) that minimize the use of these values by providers. 

**Vehicle State: Unknown**

The `unknown` vehicle state means that the vehicle cannot be reliably placed into any of the other available states by the provider. This could be due to connectivity loss, GPS issues, missing vehicles, or other operational variances. It is expected that `unknown` will not be used frequently, and only for short periods of time. Cities may put in place specific limitations via an SLA. As vehicles regain connectivity or are located by providers they should return to their prior state, and then send additional events to reflect any subsequent changes to that state.

**Event Type: Unspecified**

The `unspecified` event type state transition means that the vehicle has moved from one state to another for an unspecified or unknown reason. It is used when there are multiple possible event types between states, but the reason for the transition is not clear. It is expected that `unspecified` will not be used frequently, and only for short periods of time. Cities may put in place specific limitations via an SLA. When more accurate information becomes available to the provider, it should be updated in the MDS data by sending a new event type state transition with the current timestamp.

[Top][toc]

### Vehicle State Events
>>>>>>> adc4e227

This is the list of `vehicle_state` and `event_type` pairings that constitute the valid transitions of the vehicle state machine.

The state-transition table below describes how the `vehicle_state` changes in response to each `event_type`.  Most events will have a single `event_type`.  However, if a single event has more than one ordered `event_type` entry, the intermediate `vehicle_state` value(s) are discarded.  For example, in the micromobility state machine, if an event contains [`trip_end`, `battery_low`] then the vehicle transitions from `on_trip` through `available` to `non_operational` per the state machine, but the vehicle is never "in" the `available` state.  

Note that to handle out-of-order events, the validity of the prior-state shall not be enforced at the time of ingest via Provider or Agency.  Events received out-of-order may result in transient incorrect vehicle states.

<<<<<<< HEAD
### Micromobility Vehicle States & Events

| Valid prior `vehicle_state` values | `vehicle_state` | `event_type` |  Description |
| --- | --- | --- | --- |
=======
Vehicles can enter the `unknown` state to and from any other state with the following event types: any state can go to `unknown` with event type `comms_lost`, `missing`, or `unspecified`, and `unknown` can go to any state with event type `comms_restored` of `unspecified`.

| Valid prior `vehicle_state` values | `vehicle_state` | `event_type` | Description |
| ---------------------------------- | --------------- | ------------ | ----------- |
>>>>>>> adc4e227
| `non_operational` | `available`   | `battery_charged`    | The vehicle became available because its battery is now charged. |
| `non_operational` | `available`   | `on_hours`           | The vehicle has entered operating hours (per the regulator or per the provider) |
| `removed`,  `unknown` | `available`   | `provider_drop_off`  | The vehicle was placed in the PROW by the provider |
| `removed`,  `unknown` | `available`   | `agency_drop_off`    | The vehicle was placed in the PROW by a city or county |
| `non_operational` | `available`   | `maintenance`        | The vehicle was previously in need of maintenance |
| `on_trip` | `available`   | `trip_end`           | A trip has ended, and the vehicle is again available for rent |
| `reserved` | `available`   | `reservation_cancel` | A reservation was canceled and the vehicle returned to service |
| `on_trip` | `available`   | `trip_cancel`        | A trip was initiated, then canceled prior to moving any distance |
| `non_operational` | `available` | `system_resume`          | The vehicle is available because e.g. weather suspension or temporary regulations ended |
| `unknown` | `available`   | `comms_restored`        | The vehicle transmitted status information after a period of being out of communication. |
| `unknown` | `available`   | `located`        | The vehicle has been located by the provider |
| `non_operational`, `unknown`| `available`   | `unspecified`        | The vehicle became available, but the provider cannot definitively (yet) specify the reason.  Generally, regulator Service-Level Agreements will limit the amount of time a vehicle's last event type may be `unspecified`. |
| `available` | `reserved`    | `reservation_start`  | The vehicle was reserved for use by a customer |
| `unknown` | `reserved`   | `comms_restored`        | The vehicle transmitted status information after a period of being out of communication. |
| `unknown` | `reserved`   | `located`        | The vehicle has been located by the provider |
| `unknown` | `reserved`   | `unspecified`        | The provider cannot definitively state how a vehicle became reserved. |
| `available`, `reserved` | `on_trip`        | `trip_start`         | A customer initiated a trip with this vehicle |
| `elsewhere` | `on_trip`        | `trip_enter_jurisdiction` | A vehicle on a trip entered the jurisdiction |
| `unknown` | `on_trip`   | `comms_restored`        | The vehicle transmitted status information after a period of being out of communication. |
| `unknown` | `on_trip`   | `located`        | The vehicle has been located by the provider |
| `unknown` | `on_trip`   | `unspecified`        | The provider cannot definitively state how a vehicle started a trip. |
| `on_trip` | `elsewhere`   | `trip_leave_jurisdiction` | A vehicle on a trip left the jurisdiction |
| `on_trip` | `on_trip `   | `changed_geographies` | **[Beta feature](/general-information.md#beta-features):** *Yes (as of 1.1.0)*. The vehicle has entered or left one or more Geographies managed by a Policy. See [Geography Driven Events](#geography-driven-events).|
| `unknown` | `elsewhere`   | `comms_restored` | The vehicle transmitted status information after a period of being out of communication. |
| `unknown` | `elsewhere`   | `located`        | The vehicle has been located by the provider |
| `unknown` | `elsewhere`   | `unspecified` | The provider cannot definitively state how a vehicle went `elsewhere`. |
| `available` | `non_operational` | `battery_low`        | The vehicle's battery is below some rentability threshold |
| `available` | `non_operational` | `maintenance`        | The vehicle requires some non-charge-related maintenance |
| `available` | `non_operational` | `off_hours`          | The vehicle has exited operating hours (per the regulator or per the Provider) |
| `available` | `non_operational` | `system_suspend`          | The vehicle is not available because of e.g. weather or temporary regulations |
| `available`, `unknown` | `non_operational` | `unspecified`        | The vehicle became unavailable, but the Provider cannot definitively (yet) specify the reason. |
| `unknown` | `non_operational`   | `comms_restored`        | The vehicle transmitted status information after a period of being out of communication |
| `unknown` | `non_operational`   | `located`        | The vehicle has been located by the provider |
| `available`, `non_operational`, `elsewhere` | `removed`     | `rebalance_pick_up`  | The provider picked up the vehicle for rebalancing purposes |
| `available`, `non_operational`, `elsewhere` | `removed`     | `maintenance_pick_up` | The provider picked up the vehicle to service it |
| `available`, `non_operational`, `elsewhere`, `unknown` | `removed`     | `agency_pick_up`     | An agency picked up the vehicle for some reason, e.g. illegal placement |
| `available`, `non_operational`, `elsewhere` | `removed`     | `compliance_pick_up` | The provider picked up the vehicle because it was placed in a non-compliant location |
| `available`, `non_operational`, `elsewhere`, `unknown` | `removed`     | `decommissioned`     | The provider has removed the vehicle from its fleet |
| `unknown`, `non_operational`, `available`, `elsewhere` | `removed`     | `unspecified`        | The vehicle was removed, but the provider cannot definitively (yet) specify the reason |
| `unknown` | `removed`   | `comms_restored`        | The vehicle transmitted status information after a period of being in an unknown state |
| `unknown` | `removed`   | `located`        | The vehicle has been located by the provider |
| `available`, `elsewhere`, `non_operational`, `on_trip`, `removed`, `reserved` | `unknown`     | `missing`            | The vehicle is not at its last reported GPS location, or that location is wildly in error |
| `available`, `elsewhere`, `non_operational`, `on_trip`, `removed`, `reserved` | `unknown`     | `comms_lost`       | The vehicle is unable to transmit its GPS location or other status information |
| `available`, `elsewhere`, `non_operational`, `on_trip`, `removed`, `reserved` | `unknown`     | `unspecified`       | The provider cannot definitively (yet) specify the reason for the unknown state |

### State Machine Diagram

<<<<<<< HEAD
The *Micromobility State Machine Diagram* shows how the `vehicle_state` and `event_type` relate to each other and how micromobility vehicles can transition between states. See [Google Slides](https://docs.google.com/presentation/d/1Ar2-ju8YlddSsTATvQw4YjsSa5108XtidtnJNk-UAfA/edit) for the source file.
![Micromobility State Machine Diagram](/micromobility-state-machine-diagram.svg)

### Taxi Vehicle States & Events

| **Previous** `vehicle_state` | `vehicle_state`   | `trip_state` | `event_type`             | Description                                                                                                      |
|------------------------------|-------------------|--------------|--------------------------|------------------------------------------------------------------------------------------------------------------|
| `available`                  | `elsewhere`       | N/A          | `leave_jurisdiction`     | The vehicle has left jurisdictional boundaries while available for-hire                                          |
| `available`                  | `non_operational` | N/A          | `service_end`            | The vehicle has went out of service (is unavailable for-hire)                                                    |
| `available`                  | `reserved`        | `reserved`   | `reserve`                | The vehicle was reserved by a passenger                                                                          |
| `available`                  | `unknown`         | N/A          | `comms_lost`             | The vehicle has went out of comms while available for-use                                                        |
| `elsewhere`                  | `available`       | N/A          | `enter_jurisdiction`     | The vehicle has entered jurisdictional boundaries while available for-hire                                       |
| `elsewhere`                  | `non_operational` | N/A          | `enter_jurisdiction`     | The vehicle has entered jurisdictional boundaries while not operating commercially                               |
| `elsewhere`                  | `on_trip`         | `on_trip`    | `enter_jurisdiction`     | The vehicle has entered jurisdictional boundaries while on a trip                                                |
| `elsewhere`                  | `reserved`        | N/A          | `enter_jurisdiction`     | The vehicle has entered jurisdictional boundaries while reserved by a customer                                   |
| `elsewhere`                  | `unknown`         | N/A          | `comms_lost`             | The vehicle has went out of comms while outside of jurisdictional boundaries                                     |
| `non_operational`            | `available`       | N/A          | `service_start`          | The vehicle has went into service (is available for-hire)                                                        |
| `non_operational`            | `elsewhere`       | N/A          | `leave_jurisdiction`     | The vehicle has left jurisdictional boundaries while not operating commercially                                  |
| `non_operational`            | `removed`         | N/A          | `decommissioned`         | The vehicle has been removed from the Provider's fleet                                                           |
| `non_operational`            | `removed`         | N/A          | `maintenance_start`      | The vehicle has entered the depot for maintenance                                                                |
| `non_operational`            | `unknown`         | N/A          | `comms_lost`             | The vehicle has went out of comms while not operating commercially                                               |
| `on_trip`                    | `elsewhere`       | N/A          | `leave_jurisdiction`     | The vehicle has left jurisdictional boundaries while on a trip                                                   |
| `on_trip`                    | `stopped`         | `stopped`    | `trip_stop`              | The vehicle has stopped while on a trip                                                                          |
| `on_trip`                    | `unknown`         | N/A          | `comms_lost`             | The vehicle has went out of comms while on a trip                                                                |
| `removed`                    | `non_operational` | N/A          | `maintenance_end`        | The vehicle has left the depot                                                                                   |
| `removed`                    | `non_operational` | N/A          | `recommissioned`         | The vehicle has been re-added to the Provider's fleet after being previously `decommissioned`                    |
| `removed`                    | `unknown`         | N/A          | `comms_lost`             | The vehicle has went out of comms while removed                                                                  |
| `reserved`                   | `available`       | N/A          | `driver_cancellation`    | The driver has cancelled the reservation                                                                         |
| `reserved`                   | `available`       | N/A          | `passenger_cancellation` | The passenger has cancelled the reservation                                                                      |
| `reserved`                   | `elsewhere`       | N/A          | `leave_jurisdiction`     | The vehicle has left the jurisdiction while in a reservation                                                     |
| `reserved`                   | `stopped`         | `stopped`    | `reserve_stop`           | The vehicle has stopped to pick up the passenger                                                                 |
| `reserved`                   | `unknown`         | N/A          | `comms_lost`             | The vehicle went out of comms while being reserved by a passenger                                                |
| `stopped`                    | `available`       | N/A          | `driver_cancellation`    | The driver has cancelled the trip while either waiting for the passenger, or dropping them off                   |
| `stopped`                    | `available`       | N/A          | `passenger_cancellation` | The passenger has cancelled the trip while the vehicle is waiting to pick them up, or they are being dropped off |
| `stopped`                    | `available`       | N/A          | `trip_end`               | The trip has been successfully completed                                                                         |
| `stopped`                    | `on_trip`         | `on_trip`    | `trip_resume`            | Resume a trip that was previously stopped (e.g. picking up a friend to go to the airport with)                   |
| `stopped`                    | `on_trip`         | `on_trip`    | `trip_start`             | Start a trip                                                                                                     |
| `stopped`                    | `unknown`         | N/A          | `comms_lost`             | The vehicle has went out of comms while stopped                                                                  |
| `unknown`                    | `available`       | N/A          | `comms_restored`         | The vehicle has come back into comms while available for-hire                                                    |
| `unknown`                    | `elsewhere`       | N/A          | `comms_restored`         | The vehicle has come back into comms while outside of jurisdictional boundaries                                  |
| `unknown`                    | `non_operational` | N/A          | `comms_restored`         | The vehicle has come back into comms while not operating commercially                                            |
| `unknown`                    | `on_trip`         | `on_trip`    | `comms_restored`         | The vehicle has come back into comms while on a trip                                                             |
| `unknown`                    | `removed`         | N/A          | `comms_restored`         | The vehicle has come back into comms while removed                                                               |
| `unknown`                    | `reserved`        | `reserved`   | `comms_restored`         | The vehicle has come back into comms while reserved by a passenger                                               |
| `unknown`                    | `stopped`         | `stopped`    | `comms_restored`         | The vehicle has come back into comms while stopped                                                               |

The *Taxi State Machine Diagram* shows how the `vehicle_state` and `event_type` relate to each other and how taxi vehicles can transition between states.

![Taxi State Machine Diagram](/taxi-state-machine-diagram.svg)

#### Trip State Notes

When there is only one trip ongoing, `trip_state == vehicle_state`

In cases where there are multiple trips ongoing, please follow the trip state model pseudocode for determining what the vehicle state should be:
```
t = all on-going trips for vehicle
v = vehicle state

if t.any(state == ‘stopped’):
  v = ‘stopped’ 
else:
 if t.any(state == ‘on_trip’):      
   v = ‘on_trip’
 else:
   if t.any(state == ‘reserved’):
     v = ‘reserved’
```
`trip_state` mappings should be the same as in the table above.
=======
The *State Machine Diagram* shows how `vehicle_state` and `event_type` relate to each other and how vehicles can transition between states. See [Google Slides](https://docs.google.com/presentation/d/1Ar2-ju8YlddSsTATvQw4YjsSa5108XtidtnJNk-UAfA/edit) for the source file.
![MDS State Machine Diagram](/MDS-state-machine-diagram.svg)
>>>>>>> adc4e227

[Top][toc]


## Vehicle Types

The list of allowed `vehicle_type` values in MDS. Aligning with [GBFS vehicle types form factors](https://github.com/NABSA/gbfs/blob/master/gbfs.md#vehicle_typesjson-added-in-v21-rc).

| `vehicle_type` | Description |
|----------------| ----------- |
| bicycle        | A two-wheeled mobility device intended for personal transportation that can be operated via pedals, with or without a motorized assist (includes e-bikes, recumbents, and tandems) |
| cargo_bicycle  | A two- or three-wheeled bicycle intended for transporting larger, heavier cargo than a standard bicycle (such as goods or passengers), with or without motorized assist (includes bakfiets/front-loaders, cargo trikes, and long-tails) |
| car            | A passenger car or similar light-duty vehicle |
| scooter        | A standing or seated fully-motorized mobility device intended for one rider, capable of travel at low or moderate speeds, and suited for operation in infrastructure shared with motorized bicycles |
| moped          | A seated fully-motorized mobility device capable of travel at moderate or high speeds and suited for operation in general urban traffic |
| other          | A device that does not fit in the other categories |

[Top][toc]


## Propulsion Types
A vehicle may have one or more values from the `propulsion_types`, depending on the number of modes of operation. For example, a scooter that can be powered by foot or by electric motor would have the `propulsion_types` represented by the array `['human', 'electric']`. A bicycle with pedal-assist would have the `propulsion_types` represented by the array `['human', 'electric_assist']` if it can also be operated as a traditional bicycle. A hybrid car would have the `propulsion_types` represented by the array `['electric', 'combustion']`.

### Valid for vehicle_types: bicycle, scooter, moped, other
| `propulsion`      | Description                                            |
| ----------------- | ------------------------------------------------------ |
| `human`           | Pedal or foot propulsion                               |
| `electric_assist` | Provides power only alongside human propulsion         |
| `electric`        | Contains throttle mode with a battery-powered motor    |
| `combustion`      | Contains throttle mode with a gas engine-powered motor |


### Valid for vehicle_types: car
| `propulsion`      | Description                         |
| ----------------- | ----------------------------------- |
| `electric`        | Contains a battery-powered motor    |
| `combustion`      | Contains a gas engine-powered motor |


[Top][toc]

## Versioning

MDS APIs must handle requests for specific versions of the specification from clients.

Versioning must be implemented through the use of a custom media-type, `application/vnd.mds+json`, combined with a required `version` parameter.

The version parameter specifies the dot-separated combination of major and minor versions from a published version of the specification. For example, the media-type for version `1.0.1` would be specified as `application/vnd.mds+json;version=1.0`

Clients must specify the version they are targeting through the `Accept` header. For example:

```http
Accept: application/vnd.mds+json;version=1.2.0
```

Since versioning was not available from the start, the following APIs provide a fallback version if the `Accept` header is not set as specified above:

* The `provider` API must respond as if version `0.2` was requested.
* The `agency` API must respond as if version `0.3` was requested.
* The `policy` API must respond as if version `0.4` was requested.

If an unsupported or invalid version is requested, the API must respond with a status of `406 Not Acceptable`.

[Top][toc]

[agency]: /agency/README.md
[decimal-degrees]: https://en.wikipedia.org/wiki/Decimal_degrees
[hdop]: https://en.wikipedia.org/wiki/Dilution_of_precision_(navigation)
[gbfs-station-info]: https://github.com/NABSA/gbfs/blob/master/gbfs.md#station_informationjson
[gbfs-station-status]: https://github.com/NABSA/gbfs/blob/master/gbfs.md#station_statusjson
[general-stops]: /general-information.md#stops
[geo]: #geographic-data
[geojson-feature]: https://tools.ietf.org/html/rfc7946#section-3.2
[geojson-point]: https://tools.ietf.org/html/rfc7946#section-3.1.2
[policy]: /policy/README.md
[provider]: /provider/README.md
[st-intersects]: https://postgis.net/docs/ST_Intersects.html
[toc]: #table-of-contents
[ts]: /general-information.md#timestamps
[wgs84]: https://en.wikipedia.org/wiki/World_Geodetic_System
ral-information.md#stops
[geo]: #geographic-data
[geojson-feature]: https://tools.ietf.org/html/rfc7946#section-3.2
[geojson-point]: https://tools.ietf.org/html/rfc7946#section-3.1.2
[policy]: /policy/README.md
[provider]: /provider/README.md
[st-intersects]: https://postgis.net/docs/ST_Intersects.html
[toc]: #table-of-contents
[ts]: /general-information.md#timestamps
[wgs84]: https://en.wikipedia.org/wiki/World_Geodetic_System<|MERGE_RESOLUTION|>--- conflicted
+++ resolved
@@ -4,39 +4,6 @@
 
 ## Table of Contents
 
-<<<<<<< HEAD
-- [Mobility Data Specification: **General information**](#mobility-data-specification-general-information)
-  - [Table of Contents](#table-of-contents)
-  - [Beta Features](#beta-features)
-  - [Costs and currencies](#costs-and-currencies)
-  - [Definitions](#definitions)
-  - [Devices](#devices)
-  - [Modalities](#modalities)
-  - [Geographic Data](#geographic-data)
-    - [Stop-based Geographic Data](#stop-based-geographic-data)
-    - [Intersection Operation](#intersection-operation)
-  - [Responses](#responses)
-    - [Error Messages](#error-messages)
-  - [Strings](#strings)
-  - [Stops](#stops)
-    - [Stop Status](#stop-status)
-    - [GBFS Compatibility](#gbfs-compatibility)
-  - [Timestamps](#timestamps)
-  - [UUIDs](#uuids)
-  - [Accessibility Options](#accessibility-options)
-  - [Vehicle States](#vehicle-states)
-    - [Micromobility Vehicle States](#micromobility-vehicle-states)
-    - [Taxi Vehicle States](#taxi-vehicle-states)
-  - [Vehicle Events](#vehicle-events)
-    - [Micromobility Vehicle States & Events](#micromobility-vehicle-states--events)
-    - [Taxi Vehicle States & Events](#taxi-vehicle-states--events)
-      - [Trip State Notes](#trip-state-notes)
-  - [Vehicle Types](#vehicle-types)
-  - [Propulsion Types](#propulsion-types)
-    - [Valid for vehicle_types: bicycle, scooter, moped, other](#valid-for-vehicle_types-bicycle-scooter-moped-other)
-    - [Valid for vehicle_types: car](#valid-for-vehicle_types-car)
-  - [Versioning](#versioning)
-=======
 * [Beta Features](#beta-features)
 * [Costs and Currencies](#costs-and-currencies)
 * [Definitions](#definitions)
@@ -63,7 +30,6 @@
   * [State Machine Diagram](#state-machine-diagram)
 * [Vehicle Types](#vehicle-types)
 * [Versioning](#versioning)
->>>>>>> adc4e227
 
 ## Beta Features
 
@@ -182,8 +148,6 @@
 
 [Top][toc]
 
-<<<<<<< HEAD
-=======
 ## Geography-Driven Events
 
 **[Beta feature](/general-information.md#beta-features):** *Yes (as of 1.1.0)*. [Leave feedback](https://github.com/openmobilityfoundation/mobility-data-specification/issues/670)  
@@ -233,7 +197,6 @@
 
 [Top][toc]
 
->>>>>>> adc4e227
 ## Responses
 
 * **200:** OK: operation successful.
@@ -349,7 +312,6 @@
 
 In a multi-jurisdiction environment, the status of a vehicle is per-jurisdiction.  For example, a vehicle may be in the `on_trip` status for a county that contains five cities, and also in the `on_trip` status for one of those cities, but `elsewhere` for the other four cities.  In such a condition, generally a Provider would send the device data to the over-arching jurisdiction (the county) and the vehicle state with respect to each city would be determined by the Agency managing the jurisdictions.
 
-<<<<<<< HEAD
 ### Micromobility Vehicle States
 
 | `vehicle_state`   | In PROW? | Description                                                                                                                                                                    |
@@ -377,71 +339,18 @@
 
 [Top][toc]
 
+### Limitations on the Use of Certain Values
+
+MDS is intended to communicate the provider's best available information to regulators. However there may be legitimate circumstances where providers do not have definitive or current information about devices on the ground. MDS incorporates some values to convey these situations.  These vehicle state and event type values are to be used sparingly and temporarily, and are not meant for repeated or prolonged use. These values exist to create logical coherence within MDS about vehicles that are operating abnormally or are out of communication. When a more accurate value is known, the MDS API should be updated with the latest information. Cities may add language to their Service Level Agreements (SLAs) that minimize the use of these values by providers. 
+
+**Vehicle State: Unknown**
+
+The `unknown` vehicle state means that the vehicle cannot be reliably placed into any of the other available states by the provider. This could be due to connectivity loss, GPS issues, missing vehicles, or other operational variances. It is expected that `unknown` will not be used frequently, and only for short periods of time. Cities may put in place specific limitations via an SLA. As vehicles regain connectivity or are located by providers they should return to their prior state, and then send additional events to reflect any subsequent changes to that state.
+
+**Event Type: Unspecified**
+
+The `unspecified` event type state transition means that the vehicle has moved from one state to another for an unspecified or unknown reason. It is used when there are multiple possible event types between states, but the reason for the transition is not clear. It is expected that `unspecified` will not be used frequently, and only for short periods of time. Cities may put in place specific limitations via an SLA. When more accurate information becomes available to the provider, it should be updated in the MDS data by sending a new event type state transition with the current timestamp.
 ## Vehicle Events
-=======
-| `vehicle_state`   | In PROW? | Description |
-| ----------------- | -------- | ----------- |
-| `removed`         | no      | Examples include: at the Provider's warehouse, in a Provider's truck, or destroyed and in a landfill. |
-| `available`       | yes     | Available for rental via the Provider's app. In PROW. |
-| `non_operational` | yes     | Not available for rent.  Examples include: vehicle has low battery, or currently outside legal operating hours. |
-| `reserved`        | yes     | Reserved via Provider's app, waiting to be picked up by a rider. |
-| `on_trip`         | yes     | In possession of renter.  May or may not be in motion. |
-| `elsewhere`       | no      | Outside of regulator's jurisdiction, and thus not subject to cap-counts or other regulations. Example: a vehicle that started a trip in L.A. has transitioned to Santa Monica.  |
-| `unknown`         | unknown | Provider has lost contact with the vehicle and its disposition is unknown.  Examples include: taken into a private residence, thrown in river. |
-
-[Top][toc]
-
-### Event Types
-
-Event types are the possible transitions between some vehicle states.  
-
-| `event_type` | Description |
-|--------------|-------------|
-| `agency_drop_off` |	Drop off by the agency	|
-| `agency_pick_up` |	Pick up by the agency	|
-| `battery_charged` |	Battery charged	|
-| `battery_low` |	Battery low	|
-| `comms_lost` |	Communications lost	|
-| `comms_restored` |	Communications restored	|
-| `compliance_pick_up` |	Pick up for compliance	|
-| `decommissioned` |	Decommissioned	|
-| `located` |	Located	|
-| `maintenance` |	General maintenance	|
-| `maintenance_pick_up` |	Pick up for maintenance	|
-| `missing` |	Missing	|
-| `off_hours` |	Off hours - end of service	|
-| `on_hours` |	On hours - start of service	|
-| `provider_drop_off`	 |	Drop off by the provider	|
-| `rebalance_pick_up` |	Pick up for rebalancing	|
-| `reservation_cancel` |	Reservation cancelled	|
-| `reservation_start` |	Reservation started	|
-| `system_resume` |	Resume system operations	|
-| `system_suspend`	 |	Suspend system operations	|
-| `trip_cancel` |	Cancel trip	|
-| `trip_end` |	End trip	|
-| `trip_enter_jurisdiction` |	Trip enters a jurisdiction	|
-| `trip_leave_jurisdiction` |	Trip leaves a jurisdiction	|
-| `trip_start` |	Start trip	|
-| `unspecified` |	Unspecified	|
-
-[Top][toc]
-
-### Limitations on the Use of Certain Values
-
-MDS is intended to communicate the provider's best available information to regulators. However there may be legitimate circumstances where providers do not have definitive or current information about devices on the ground. MDS incorporates some values to convey these situations.  These vehicle state and event type values are to be used sparingly and temporarily, and are not meant for repeated or prolonged use. These values exist to create logical coherence within MDS about vehicles that are operating abnormally or are out of communication. When a more accurate value is known, the MDS API should be updated with the latest information. Cities may add language to their Service Level Agreements (SLAs) that minimize the use of these values by providers. 
-
-**Vehicle State: Unknown**
-
-The `unknown` vehicle state means that the vehicle cannot be reliably placed into any of the other available states by the provider. This could be due to connectivity loss, GPS issues, missing vehicles, or other operational variances. It is expected that `unknown` will not be used frequently, and only for short periods of time. Cities may put in place specific limitations via an SLA. As vehicles regain connectivity or are located by providers they should return to their prior state, and then send additional events to reflect any subsequent changes to that state.
-
-**Event Type: Unspecified**
-
-The `unspecified` event type state transition means that the vehicle has moved from one state to another for an unspecified or unknown reason. It is used when there are multiple possible event types between states, but the reason for the transition is not clear. It is expected that `unspecified` will not be used frequently, and only for short periods of time. Cities may put in place specific limitations via an SLA. When more accurate information becomes available to the provider, it should be updated in the MDS data by sending a new event type state transition with the current timestamp.
-
-[Top][toc]
-
-### Vehicle State Events
->>>>>>> adc4e227
 
 This is the list of `vehicle_state` and `event_type` pairings that constitute the valid transitions of the vehicle state machine.
 
@@ -449,17 +358,11 @@
 
 Note that to handle out-of-order events, the validity of the prior-state shall not be enforced at the time of ingest via Provider or Agency.  Events received out-of-order may result in transient incorrect vehicle states.
 
-<<<<<<< HEAD
 ### Micromobility Vehicle States & Events
+Vehicles can enter the `unknown` state to and from any other state with the following event types: any state can go to `unknown` with event type `comms_lost`, `missing`, or `unspecified`, and `unknown` can go to any state with event type `comms_restored` of `unspecified`.
 
 | Valid prior `vehicle_state` values | `vehicle_state` | `event_type` |  Description |
 | --- | --- | --- | --- |
-=======
-Vehicles can enter the `unknown` state to and from any other state with the following event types: any state can go to `unknown` with event type `comms_lost`, `missing`, or `unspecified`, and `unknown` can go to any state with event type `comms_restored` of `unspecified`.
-
-| Valid prior `vehicle_state` values | `vehicle_state` | `event_type` | Description |
-| ---------------------------------- | --------------- | ------------ | ----------- |
->>>>>>> adc4e227
 | `non_operational` | `available`   | `battery_charged`    | The vehicle became available because its battery is now charged. |
 | `non_operational` | `available`   | `on_hours`           | The vehicle has entered operating hours (per the regulator or per the provider) |
 | `removed`,  `unknown` | `available`   | `provider_drop_off`  | The vehicle was placed in the PROW by the provider |
@@ -507,7 +410,6 @@
 
 ### State Machine Diagram
 
-<<<<<<< HEAD
 The *Micromobility State Machine Diagram* shows how the `vehicle_state` and `event_type` relate to each other and how micromobility vehicles can transition between states. See [Google Slides](https://docs.google.com/presentation/d/1Ar2-ju8YlddSsTATvQw4YjsSa5108XtidtnJNk-UAfA/edit) for the source file.
 ![Micromobility State Machine Diagram](/micromobility-state-machine-diagram.svg)
 
@@ -577,10 +479,6 @@
      v = ‘reserved’
 ```
 `trip_state` mappings should be the same as in the table above.
-=======
-The *State Machine Diagram* shows how `vehicle_state` and `event_type` relate to each other and how vehicles can transition between states. See [Google Slides](https://docs.google.com/presentation/d/1Ar2-ju8YlddSsTATvQw4YjsSa5108XtidtnJNk-UAfA/edit) for the source file.
-![MDS State Machine Diagram](/MDS-state-machine-diagram.svg)
->>>>>>> adc4e227
 
 [Top][toc]
 
