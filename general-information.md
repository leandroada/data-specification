--- conflicted
+++ resolved
@@ -121,41 +121,41 @@
 
 [Top][toc]
 
-<<<<<<< HEAD
+## Geography-Driven Events **[Beta feature](/general-information.md#beta-features):** *Yes (as of 1.1.0)*
+
+Geography-Driven Events is a new MDS feature for Agencies to perform complete Policy compliance monitoring without precise location data. Geography-Driven Events describe individual vehicles in realtime – not just aggregate data. However, rather than receiving the exact location of a vehicle, Agencies receive information about the vehicle's current geographic region. The regions used for Geography-Driven Events correspond to the Geographies in an Agency's current Policy. In this way, the data-shared using Geography-Driven Events is matched to an Agency's particular regulatory needs.
+
+Here's how it works in practice:
+
+1. The Agency creates a geographic Policy Area for a local regulatory need
+
+	*Scooters traveling within downtown during peak hours incur a $0.20 fee.*
+
+2. Providers notify the Agency in real-time about events in the Policy Area.
+
+	*At 5:21pm scooter X7123 entered downtown.*
+
+3. The Agency can refine their data needs over time by revising their published Policy Areas.
+
+	*Agency adds rule disallowing parking on waterfront path, begins receiving data on events within area.*
+
+
+
+Agencies that wish to use Geography-Driven Events do so by requiring a new `event_geographies` field in status events. When an Agency is using Geography-Driven Events, Providers must emit a new `changed_geographies` status event whenever a vehicle in a trip enters or leaves a Geography managed by a Policy.
+
+During the Beta period for this feature, location and telemtry data remain required fields. This allows Aggencies to test Geography-Driven Events, measuring its accuracy and efficacy against regulatory systems based on precise location data. After the beta period, if Geography-Driven Events is deemed by OMF to be accurate and effective, the specification will evolve to allow cities to use Geography-Driven Events in lieu of location or telemtry data.
+
+
+[Top][toc]
+
 ## Open Data APIs
 
 Policy and Geography APIs are intended to be Open Data. This allows transparency for the public to see how the city is regulating, holds the city accountable for their policy decisions, and reduces the technical burden on providers to use these endpoints. Additionally, benefit is that this allows third parties to ingest this information into their applications and services for public benefit.
 
 
 To preserve backward compatibility, hosting these endpoints with authentication is not explicitly disallowed by MDS. However, beginning with MDS 1.1, it is recommended that these endpoints be unauthenticated and public. Additionally, it is required that these endpoints be public when implementing Geography Driven Events.
-=======
-## Geography-Driven Events **[Beta feature](/general-information.md#beta-features):** *Yes (as of 1.1.0)*
-
-Geography-Driven Events is a new MDS feature for Agencies to perform complete Policy compliance monitoring without precise location data. Geography-Driven Events describe individual vehicles in realtime – not just aggregate data. However, rather than receiving the exact location of a vehicle, Agencies receive information about the vehicle's current geographic region. The regions used for Geography-Driven Events correspond to the Geographies in an Agency's current Policy. In this way, the data-shared using Geography-Driven Events is matched to an Agency's particular regulatory needs.
-
-Here's how it works in practice:
-
-1. The Agency creates a geographic Policy Area for a local regulatory need
-
-	*Scooters traveling within downtown during peak hours incur a $0.20 fee.*
-
-2. Providers notify the Agency in real-time about events in the Policy Area.
-
-	*At 5:21pm scooter X7123 entered downtown.*
-
-3. The Agency can refine their data needs over time by revising their published Policy Areas.
-
-	*Agency adds rule disallowing parking on waterfront path, begins receiving data on events within area.*
-
-
-
-Agencies that wish to use Geography-Driven Events do so by requiring a new `event_geographies` field in status events. When an Agency is using Geography-Driven Events, Providers must emit a new `changed_geographies` status event whenever a vehicle in a trip enters or leaves a Geography managed by a Policy.
-
-During the Beta period for this feature, location and telemtry data remain required fields. This allows Aggencies to test Geography-Driven Events, measuring its accuracy and efficacy against regulatory systems based on precise location data. After the beta period, if Geography-Driven Events is deemed by OMF to be accurate and effective, the specification will evolve to allow cities to use Geography-Driven Events in lieu of location or telemtry data.
-
-
-[Top][toc]
->>>>>>> 9dbd0b35
+
+[Top][toc]
 
 ## Propulsion Types
 
