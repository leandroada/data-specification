"""
generate_provider_schema.py

When run, makes standalone schemas for the MDS provider API.
"""

import json
import jsonschema
import requests

POINT = "Point"
MDS_FEATURE_POINT = "MDS_Feature_Point"
MDS_FEATURECOLLECTION_ROUTE = "MDS_FeatureCollection_Route"

def get_definition(id):
    return f"#/definitions/{id}"

def get_point_schema():
    """
    Get the canonical schema for a GeoJSON point.
    """
    p = requests.get("http://geojson.org/schema/Point.json")
    point = p.json()
    # Modify some metadata
    point.pop("$schema")
    point["$id"] = get_definition(POINT)
    return point

def get_feature_schema(id=None, title=None, geometry=None, properties=None, required=None):
    """
    Get the canonical schema for a GeoJSON Feature,
    and make any given modifications.

    :id: overrides the `$id` metadata
    :title: overrides the `title` metadata
    :geometry: overrides the allowed `geometry` for the Feature
    :properties: overrides the `properties` definitions for this Feature
    :required: is a list of required :properties:
    """
    # Get the canonical Feature schema
    f = requests.get("http://geojson.org/schema/Feature.json")
    feature = f.json()

    # Modify some metadata
    feature.pop("$schema")
    if id is not None:
        feature["$id"] = id
    if title is not None:
        feature["title"] = title

    if geometry is not None:
        feature["properties"]["geometry"] = geometry

    f_properties = feature["properties"]["properties"]
    if required is not None:
        del f_properties["oneOf"]
<<<<<<< HEAD
        f_properties["type"] = "object"
=======
>>>>>>> 676ea1e6
        f_properties["required"] = required
    if properties is not None:
        f_properties["properties"] = properties

    return feature

def get_feature_collection_schema(id=None, title=None, features=None):
    """
    Get the canonical schema for a GeoJSON Feature Collection,
    and make any given modifications.

    :id: overrides the `$id` metadata
    :title: overrides the `title` metadata
    :features: overrides the allowed `features` for the FeatureCollection
    """
    # Get the canonical FeatureCollection schema
    fc = requests.get("http://geojson.org/schema/FeatureCollection.json")
    feature_collection = fc.json()
    # Modify some metadata
    feature_collection.pop("$schema")
    if id is not None:
        feature_collection["$id"] = id
    if title is not None:
        feature_collection["title"] = title

    if features is not None:
        fc_features = feature_collection["properties"]["features"]
        feature_collection["properties"]["features"] = { **fc_features, **features }

    return feature_collection

def get_json_file(path):
    """
    Load a JSON file from disk.
    """
    with open(path) as f:
        data = json.load(f)
        return data


if __name__ == '__main__':
    # Load common data
    common = get_json_file('common.json')
    point = get_point_schema()
    # Craft the MDS specific types
    mds_feature_point = get_feature_schema(
        id = get_definition(MDS_FEATURE_POINT),
        title = "MDS GeoJSON Feature Point",
        # Only allow GeoJSON Point feature geometry
        geometry = { "$ref": get_definition(POINT) },
        # Point features *must* include a `timestamp` property.
        properties = { "timestamp": { "$ref": get_definition("timestamp") } },
        required = ["timestamp"]
    )
    mds_feature_collection_route = get_feature_collection_schema(
        id = get_definition(MDS_FEATURECOLLECTION_ROUTE),
        title = "MDS GeoJSON FeatureCollection Route",
        # 1. Only allow MDS Feature Points
        # 2. There must be *at least* two Features in the FeatureCollection.
        features = { "items": { "$ref": get_definition(MDS_FEATURE_POINT) }, "minItems": 2 }
    )


    # Create the standalone trips JSON schema by including the needed definitions
    trips = get_json_file('provider/trips.json')
    trips["definitions"] = {
            POINT: point,
            MDS_FEATURE_POINT: mds_feature_point,
            MDS_FEATURECOLLECTION_ROUTE: mds_feature_collection_route,
            "links": common["definitions"]["links"],
            "propulsion_type": common["definitions"]["propulsion_type"],
            "timestamp": common["definitions"]["timestamp"],
            "vehicle_type": common["definitions"]["vehicle_type"],
            "version": common["definitions"]["version"],
            "uuid": common["definitions"]["uuid"],
            }

    # Check that it is a valid schema
    jsonschema.Draft6Validator.check_schema(trips)
    # Write to the `provider` directory.
    with open("../provider/trips.json", "w") as tripfile:
        tripfile.write(json.dumps(trips, indent=2))


    # Create the standalone status_changes JSON schema by including the needed definitions
    status_changes = get_json_file('provider/status_changes.json')
    status_changes["definitions"] = {
            POINT: point,
            MDS_FEATURE_POINT: mds_feature_point,
            "links": common["definitions"]["links"],
            "propulsion_type": common["definitions"]["propulsion_type"],
            "timestamp": common["definitions"]["timestamp"],
            "vehicle_type": common["definitions"]["vehicle_type"],
            "version": common["definitions"]["version"],
            "uuid": common["definitions"]["uuid"],
            }

    # Check that it is a valid schema
    jsonschema.Draft6Validator.check_schema(status_changes)
    # Write to the `provider` directory.
    with open("../provider/status_changes.json", "w") as statusfile:
        statusfile.write(json.dumps(status_changes, indent=2))<|MERGE_RESOLUTION|>--- conflicted
+++ resolved
@@ -54,10 +54,7 @@
     f_properties = feature["properties"]["properties"]
     if required is not None:
         del f_properties["oneOf"]
-<<<<<<< HEAD
         f_properties["type"] = "object"
-=======
->>>>>>> 676ea1e6
         f_properties["required"] = required
     if properties is not None:
         f_properties["properties"] = properties
