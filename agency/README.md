--- conflicted
+++ resolved
@@ -59,9 +59,9 @@
   
 A vehicle record is as follows:
 
-| Field         | Type           | Field Description                                                             |
-| ------------- | -------------- | ----------------------------------------------------------------------------- |
-| `device_id`   | UUID       | Provided by Operator to uniquely identify a vehicle                            |
+| Field         | Type      | Field Description                                                             |
+| ------------- | --------- | ----------------------------------------------------------------------------- |
+| `device_id`   | UUID      | Provided by Operator to uniquely identify a vehicle                           |
 | `provider_id` | UUID      | Issued by City and [tracked](../providers.csv)                                |
 | `vehicle_id`  | String    | Vehicle Identification Number (vehicle_id) visible on vehicle                 |
 | `type`        | Enum      | [Vehicle Type](#vehicle-type)                                                 |
@@ -88,8 +88,8 @@
 
 | Field        | Type    | Required/Optional | Field Description                                                    |
 | ------------ | ------- | ----------------- | -------------------------------------------------------------------- |
-| `device_id`  | UUID     | Required          | Provided by Operator to uniquely identify a vehicle                  |
-| `vehicle_id` | String  | Required          | Vehicle Identification Number (vehicle_id) visible on vehicle               |
+| `device_id`  | UUID     | Required          | Provided by Operator to uniquely identify a vehicle                 |
+| `vehicle_id` | String  | Required          | Vehicle Identification Number (vehicle_id) visible on vehicle        |
 | `type`       | Enum    | Required          | [Vehicle Type](#vehicle-type)                                        |
 | `propulsion` | Enum[]  | Required          | Array of [Propulsion Type](#propulsion-type); allows multiple values |
 | `year`       | Integer | Optional          | Year Manufactured                                                    |
@@ -111,7 +111,7 @@
 
 | `error`              | `error_description`                               | `error_details`[]               |
 | -------------------- | ------------------------------------------------- | ------------------------------- |
-| `already_registered` | A vehicle with `device_id` is already registered |                                 |
+| `already_registered` | A vehicle with `device_id` is already registered  |                                 |
 
 ## Vehicle - Update
 
@@ -152,14 +152,14 @@
 
 | Field        | Type | Required/Optional | Field Description                        |
 | ------------ | ---- | ----------------- | ---------------------------------------- |
-| `device_id`  | UUID  | Required          | ID used in [Register](#vehicle-register) |
+| `device_id`  | UUID | Required          | ID used in [Register](#vehicle-register) |
 
 Body Params:
 
-| Field       | Type                         | Required/Optional | Field Description                                                                                                                          |
-| ----------- | ---------------------------- | ----------------- | ------------------------------------------------------------------------------------------------------------------------------------------ |
+| Field       | Type                          | Required/Optional | Field Description                                                                                                                          |
+| ----------- | ----------------------------- | ----------------- | ------------------------------------------------------------------------------------------------------------------------------------------ |
 | `event_type` | Enum                         | Required          | see [Vehicle Events](#vehicle-events)                                                                                                           |
-| `event_type_reason` | Enum                        | Required if Available | see [Vehicle Events](#vehicle-events)                                                                                                           |
+| `event_type_reason` | Enum                  | Required if Available | see [Vehicle Events](#vehicle-events)                                                                                                           |
 | `timestamp`  | Timestamp                    | Required          | Date of last event update                                                     |
 | `telemetry`  | [Telemetry](#telemetry-data) | Required          | Single point of telemetry                             |
 | `trip_id`    | UUID                         | Optional          | UUID provided by Operator to uniquely identify the trip. Required for `trip_start`, `trip_end`, `trip_enter`, and `trip_leave` event types |
@@ -238,27 +238,7 @@
 
 List of valid vehicle events and the resulting vehicle status if the event is sucessful.  Note that to handle out-of-order events, the validity of the initial-status is not enforced.  Events received out-of-order may result in transient incorrect vehicle states.
 
-<<<<<<< HEAD
-| `event_type`                | description                                                                                          | valid initial `status`                             | `status` on success | status_description                                                      |
-| ---------------------- | ---------------------------------------------------------------------------------------------------- | -------------------------------------------------- | ------------------- | ----------------------------------------------------------------------- |
-| `service_start`        | Vehicle introduced into service at the beginning of the day (if program does not operate 24/7)       | `unavailable`, `removed`, `elsewhere`              | `available`         | Vehicle is on the street and available for customer use.                |
-| `trip_end`             | Customer ends trip and reservation                                                                   | `trip`                                             | `available`         |                                                                         |
-| `rebalance_drop_off`   | Vehicle moved for rebalancing                                                                        | `removed`                                          | `available`         |                                                                         |
-| `maintenance_drop_off` | Vehicle introduced into service after being removed for maintenance                                  | `removed`                                          | `available`         |                                                                         |
-| `cancel_reservation`   | Customer cancels reservation                                                                         | `reserved`                                         | `available`         |                                                                         |
-| `reserve`              | Customer reserves vehicle                                                                            | `available`                                        | `reserved`          | Vehicle is reserved or in use.                                          |
-| `trip_start`           | Customer starts a trip                                                                               | `available`, `reserved`                          | `trip`              |                                                                         |
-| `trip_enter`           | Customer enters a service area managed by agency during an active trip.                              | `unavailable`, `removed`, `elsewhere`              | `trip`              |                                                                         |
-| `trip_leave`           | Customer leaves a service area managed by agency during an active trip.                              | `trip`                                             | `elsewhere`         |                                                                         |
-| `register`             | Default state for a newly registered vehicle                                                         | `inactive`                                          | `unavailable`       | A vehicle is in the active fleet but not yet available for customer use |
-| `low_battery`          | A vehicle is no longer available due to insufficient battery                                         | `available`                                        | `unavailable`       |                                                                         |
-| `maintenance`          | A vehicle is no longer available due to equipment issues                                             | `available`, `reserved`                            | `unavailable`       |                                                                         |
-| `service_end`          | Vehicle removed from street because service has ended for the day (if program does not operate 24/7) | `available`, `unavailable`, `elsewhere`            | `removed`           | A vehicle is removed from the street and unavailable for customer use.  |
-| `rebalance_pick_up`    | Vehicle removed from street and will be placed at another location to rebalance service              | `available`, `unavailable`                         | `removed`           |                                                                         |
-| `maintenance_pick_up`  | Vehicle removed from street so it can be worked on                                                   | `available`, `unavailable`                         | `removed`           |                                                                         |
-| `deregister`           | A vehicle is deregistered                                                                            | `available`, `unavailable`, `removed`, `elsewhere` | `inactive`          | A vehicle is deactivated from the fleet and unavailable.                |
-=======
-| `event_type`         | `event_type_reason`                                      | description                                                                                    | valid initial `status`                             | `status` on success | status_description                                                      |
+| `event_type`         | `event_type_reason`                                     | description                                                                                    | valid initial `status`                             | `status` on success | status_description                                                      |
 | -------------------- | ------------------------------------------------------- | ---------------------------------------------------------------------------------------------- | -------------------------------------------------- | ------------------- | ----------------------------------------------------------------------- |
 | `register`           |                                                         | Default state for a newly registered vehicle                                                   | `inactive`                                         | `removed`           | A vehicle is in the active fleet but not yet available for customer use |
 | `service_start`      |                                                         | Vehicle introduced into service at the beginning of the day (if program does not operate 24/7) | `unavailable`                                      | `available`         | Vehicle is on the street and available for customer use.                |
@@ -272,11 +252,10 @@
 | `trip_enter`         |                                                         | Customer enters the municipal area managed by agency during an active trip.                        | `removed`, `elsewhere`                             | `trip`              |                                                                         |
 | `trip_leave`         |                                                         | Customer leaves the municipal area managed by agency during an active trip.                        | `trip`                                             | `elsewhere`         |                                                                         |
 | `trip_end`           |                                                         | Customer ends trip and reservation                                                             | `trip`                                             | `available`         |                                                                         |
-| `deregister`         | `missing`                                             | A vehicle is deregistered                                                                      | `available`, `unavailable`, `removed`, `elsewhere` | `inactive`          | A vehicle is deactivated from the fleet.                                |
+| `deregister`         | `missing`                                               | A vehicle is deregistered                                                                      | `available`, `unavailable`, `removed`, `elsewhere` | `inactive`          | A vehicle is deactivated from the fleet.                                |
 
 The diagram below shows the expected events and related `status` transitions for a vehicle:
 ![Event State Diagram](images/MDS_agency_event_state.png?raw=true "MDS Event State Diagram")
->>>>>>> 5ecffb58
 
 ## Telemetry Data
 
