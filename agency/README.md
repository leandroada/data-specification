# Mobility Data Specification: **Agency**

<a href="/agency/"><img src="https://i.imgur.com/HzMWtaI.png" width="120" align="right" alt="MDS Agency Icon" border="0"></a>

The Agency API endpoints are intended to be implemented by regulatory agencies and consumed by mobility providers. Data is **pushed** to agencies by providers. Providers query the Agency API when events (such as a trip start or vehicle status change) occur in their systems.

This specification contains a collection of RESTful APIs used to specify the digital relationship between *mobility as a service* providers and the agencies that regulate them.

## Table of Contents

* [General Information](#general-information)
  * [Authorization](#authorization)
  * [Versioning](#versioning)
  * [Modes](#modes)
  * [Responses and Error Messages](#responses-and-error-messages)
<<<<<<< HEAD
  * [Authorization](#authorization)
  * [Data Schema](#data-schema)
=======
>>>>>>> b2ebca1f
  * [GBFS](#gbfs)
* [Vehicles](#vehicles)
  * [Vehicle - Register](#vehicle---register)
  * [Vehicle - Update](#vehicle---update)
  * [Vehicle - List](#vehicle---list)
  * [Vehicle - Status](#vehicle---status)
* [Trips](#trips)
* [Telemetry](#telemetry)
* [Events](#events)
* [Stops](#stops)
  * [Stops - Register](#stops---register)
  * [Stops - Update](#stops---update)
  * [Stops - Readback](#stops---readback)
* [Reports](#reports)
  * [Reports - Register](#reports---register)

## General information

This specification uses data types including timestamps, UUIDs, and vehicle state definitions as described in the MDS [General Information][general] document.

[Top][toc]

### Authorization

MDS Agency endpoint producers **SHALL** provide authorization for API endpoints via a bearer token based auth system. When making requests, the endpoints expect `provider_id` to be part of the claims in a [JSON Web Token](https://jwt.io/) (JWT) `access_token` in the `Authorization` header, in the form `Authorization: Bearer <access_token>`. The token issuance, expiration and revocation policies are at the discretion of the agency. [JSON Web Token](/general-information.md#json-web-tokens) is the recommended format.

General authorization details are specified in the [Authorization section](/general-information.md#authorization) in MDS General Information.

[Top][toc]

### Versioning

`Agency` APIs must handle requests for specific versions of the specification from clients.

Versioning must be implemented as specified in the [Versioning section][versioning].

[Top][toc]

### Modes

MDS is intended to be used for multiple transportation modes, including its original micromobility (e-scooters, bikes, etc.) mode, as well as additional modes such as taxis, car share, and delivery bots. A given `provider_id` shall be associated with a single mobility [mode][modes], so that the mode does not have to be specified in each data structure and API call. A provider implementing more than one mode shall [register](/README.md#providers-using-mds) a unique `provider_id` for each mode.

[Top][toc]

### Responses and Error Messages

See the [Responses][responses] and [Error Messages][error-messages] sections.

[Top][toc]

### GBFS

See the [GBFS Requirement](/README.md#gbfs-requirement) language for more details.

[Top][toc]

<<<<<<< HEAD
### Data Schema

See the [Endpoints](#endpoints) below for information on their specific schema, and the [`mds-openapi`](https://github.com/openmobilityfoundation/mds-openapi) repository for full details and interactive documentation.

[Top][toc]

### GBFS
=======
## Vehicles
>>>>>>> b2ebca1f

The `/vehicles` endpoints allow providers to register and update the properties of their fleet vehicles, and query current vehicle properties and status.

### Vehicle - Register

The `/vehicles` registration endpoint is used to register vehicles for use in the Agency's jurisdiction.

**Endpoint**: `/vehicles`  
**Method:** `POST`  
**Payload:** An array of [Vehicles](/data-types.md#vehicles)  

200 Success Response:

See [Bulk Responses][bulk-responses]

[Top][toc]

#### Vehicle Register Error Codes:

| `error`              | `error_description`                               | `error_details`[]               |
| -------------------- | ------------------------------------------------- | ------------------------------- |
| `bad_param`          | A validation error occurred                       | Array of parameters with errors |
| `missing_param`      | A required parameter is missing                   | Array of missing parameters     |
| `already_registered` | A vehicle with `device_id` is already registered  |                                 |

403 Unauthorized Response:

**None**

### Vehicle - Update

The `/vehicles` update endpoint is used to change vehicle information, should some aspect of the vehicle change, such as the `vehicle_id`. Each vehicle must already be registered.

**Endpoint**: `/vehicles`  
**Method:** `PUT`  
**Payload:** An array of [Vehicles](/data-types.md#vehicles)  

200 Success Response:

See [Bulk Responses][bulk-responses]

#### Vehicle Update Error Codes:

| `error`              | `error_description`                               | `error_details`[]               |
| -------------------- | ------------------------------------------------- | ------------------------------- |
| `bad_param`          | A validation error occurred                       | Array of parameters with errors |
| `unregistered`  | This `device_id` is unregistered |                                 |

[Top][toc]

### Vehicle - List

The `/vehicles` endpoint returns the specified vehicle (if a device_id is provided) or a list of known vehicles. Providers can only retrieve data for vehicles in their registered fleet. Contains vehicle properties that do not change often.

**Endpoint**: `/vehicles/{device_id}`  
**Method:** `GET`  
**Payload:** An array of [Vehicles](/data-types.md#vehicles)  

_Path Parameters:_

| Path Parameters        | Type | Required/Optional | Description                                 |
| ------------ | ---- | ----------------- | ------------------------------------------- |
| `device_id`  | UUID | Optional          | If provided, retrieve the specified vehicle |

200 Success Response:

If `device_id` is specified, `GET` will return an array with a single vehicle record, otherwise it will be a list of vehicle records with pagination details per the [JSON API](https://jsonapi.org/format/#fetching-pagination) spec:

```json
{
    "vehicles": [ ... ]
    "links": {
        "first": "https://...",
        "last": "https://...",
        "prev": "https://...",
        "next": "https://..."
    }
}
```

404 Failure Response:

_No content returned on vehicle not found._

[Top][toc]

### Vehicle - Status

The `/vehicles/status` endpoint returns information about the specified vehicle (if a device_id is provided) or a list of known vehicles current state. Providers can only retrieve data for vehicles in their registered fleet. Contains specific vehicle properties that are updated frequently.

**Endpoint**: `/vehicles/status/{device_id}`  
**Method:** `GET`  
**Payload:** An array of [Vehicles](/data-types.md#vehicle-status) objects  

_Path Parameters:_

| Path Parameters        | Type | Required/Optional | Description                                 |
| ------------ | ---- | ----------------- | ------------------------------------------- |
| `device_id`  | UUID | Optional          | If provided, retrieve the specified vehicle |

200 Success Response:

If `device_id` is specified, `GET` will return an array with a vehicle status record, otherwise it will be a list of vehicle records with pagination details per the [JSON API](https://jsonapi.org/format/#fetching-pagination) spec:

```json
{
    "vehicles_status": [ ... ]
    "links": {
        "first": "https://...",
        "last": "https://...",
        "prev": "https://...",
        "next": "https://..."
    }
}
```

404 Failure Response:

_No content returned on vehicle not found._

[Top][toc]

## Trips

The Trips endpoint serves two purposes: 

* Definitively indicating that a Trip (a sequence of events linked by a trip_id) has been completed. For example, from analyzing only the raw Vehicle Events feed, if a trip crosses an Agency's jurisdictional boundaries but does not end within the jurisdiction (last event_type seen is a `leave_jurisdiction`), this can result in a 'dangling trip'. The Trips endpoint satisfies this concern, by acting as a final indication that a trip has been finished, even if it ends outside of jurisdictional boundaries; if a trip has intersected an Agency's jurisdictional boundaries at all during a trip, it is expected that a Provider will send a Trip payload to the Agency following the trip's completion.
* Providing information to an Agency regarding an entire trip, without extending any of the Vehicle Event payloads, or changing any requirements on when Vehicle Events should be sent.

**Endpoint:** `/trips`  
**Method:** `POST`  
**Payload:** Array of [Trips](/data-types.md#trips)

200 Success Response:

See [Bulk Responses][bulk-responses]

### Trip Errors:

| `error`              | `error_description`                               | `error_details`[]               |
| -------------------- | ------------------------------------------------- | ------------------------------- |
| `bad_param`          | A validation error occurred                       | Array of parameters with errors |
| `missing_param`      | A required parameter is missing                   | Array of missing parameters     |
| `unregistered`       | This `device_id` is unregistered                  |                                 |

[Top][toc]

## Telemetry

The vehicle `/telemetry` endpoint allows a Provider to send vehicle telemetry data in a batch for any number of vehicles in the fleet.

**Endpoint**: `/telemetry`  
**Method**: `POST`  
**Payload**: An array of vehicle [Telemetry][vehicle-telemetry]  

200 Success Response:

See [Bulk Responses][bulk-responses]

### Telemetry Errors:

| `error`              | `error_description`                               | `error_details`[]               |
| -------------------- | ------------------------------------------------- | ------------------------------- |
| `bad_param`          | A validation error occurred                       | Array of parameters with errors |
| `missing_param`      | A required parameter is missing                   | Array of missing parameters     |
| `unregistered`       | This `device_id` is unregistered                  |                                 |

[Top][toc]

## Events

The vehicle `/events` endpoint allows the Provider to submit events describing the state changes of multiple vehicles.

**Endpoint:** `/events`  
**Method:** `POST`  
**Payload:** An array of vehicle [Events](/data-types.md#events)  

200 Success Response:

See [Bulk Responses][bulk-responses]

### Event Errors:

| `error`         | `error_description`              | `error_details`[]               |
| -------         | -------------------              | -----------------               |
| `bad_param`     | A validation error occurred      | Array of parameters with errors |
| `missing_param` | A required parameter is missing  | Array of missing parameters     |
| `unregistered`  | This `device_id` is unregistered |                                 |

[Top][toc]

## Stops

### Stops - Register

The `/stops` endpoint allows an agency to register city-managed Stops, or a provider to register self-managed Stops.

**Endpoint:** `/stops`  
**Method:** `POST`  
**Payload**: An array of [Stops][stops]

200 Success Response:

See [Bulk Responses][bulk-responses]

#### Stops Register Errors:

| `error`              | `error_description`                               | `error_details`[]               |
| -------------------- | ------------------------------------------------- | ------------------------------- |
| `bad_param`          | A validation error occurred                       | Array of parameters with errors |
| `missing_param`      | A required parameter is missing                   | Array of missing parameters     |
| `already_registered` | A stop with `stop_id` is already registered       |                                 |

403 Unauthorized Response:

**None**

[Top][toc]

### Stops - Update

**Endpoint:** `/stops`  
**Method:** `PUT`  
**Payload**: An array of of [Stop][stops] information, where the permitted changeable fields are defined as:

| Field               | Required/Optional | Description                                 |
|---------------------|-------------------|---------------------------------------------|
| stop_id             | Required          |See [Stops][stops] |
| status              | Optional          |See [Stops][stops] |
| num_spots_disabled  | Optional          |See [Stops][stops] |

200 Success Response:

See [Bulk Responses][bulk-responses]

#### Stops update Errors:

| `error`              | `error_description`                               | `error_details`[]               |
| -------------------- | ------------------------------------------------- | ------------------------------- |
| `bad_param`          | A validation error occurred                       | Array of parameters with errors |
| `missing_param`      | A required parameter is missing                   | Array of missing parameters     |
| `unregistered` | No stop with `stop_id` is already registered       |                                 |

[Top][toc]

### Stops - Readback

**Endpoint:** `/stops/{stop_id}`  
**Method:** `GET`  
**Payload:** An array of [Stops][stops]

_Path Parameters:_

| Path Parameters        | Type | Required/Optional | Description                                 |
| ------------ | ---- | ----------------- | ------------------------------------------- |
| `stop_id`    | UUID | Optional          | If provided, retrieve the specified stop    |

200 Success Response:

If `stop_id` is specified, `GET` will return an array with a single stop record, otherwise it will be a list of all stop records.

[Top][toc]

## Reports

Reports are information that providers can send back to agencies containing aggregated data that is not contained within other MDS endpoints, like counts of special groups of riders. These supplemental reports are not a substitute for other MDS Provider endpoints.

The authenticated reports are monthly, historic flat files that may be pre-generated by the provider. 

[Top][toc]

## Reports - Register

The `/reports` endpoint allows an agency to register aggregated report counts in CSV structure.

**Endpoint:** `/reports`  
**Method:** `POST`  
**Payload**: A CSV of [Reports][reports]

200 Success Response:

See [Bulk Responses][bulk-responses]

#### Reports Register Errors:

| `error`              | `error_description`                               | `error_details`[]               |
| -------------------- | ------------------------------------------------- | ------------------------------- |
| `bad_param`          | A validation error occurred                       | Array of parameters with errors |
| `missing_param`      | A required parameter is missing                   | Array of missing parameters     |
| `already_registered` | A stop with `stop_id` is already registered       |                                 |

403 Unauthorized Response:

**None**

[Top][toc]

[accessibility-options]: /general-information.md#accessibility-options
[beta]: /general-information.md#beta-features
[bulk-responses]: /general-information.md#bulk-responses
[general]: /general-information.md
[geography-driven-events]: /general-information.md#geography-driven-events
[error-messages]: /general-information.md#error-messages
[hdop]: https://en.wikipedia.org/wiki/Dilution_of_precision_(navigation)
[modes]: /modes/README.md
[propulsion-types]: /data-types.md#propulsion-types
[reports]: /data-types.md#reports
[responses]: /general-information.md#responses
[stops]: /data-types.md#stops
[telemetry-data]: /data-types.md#telemetry
[trip-data]: /data-types.md#trips
[toc]: #table-of-contents
[ts]: /general-information.md#timestamps
[vehicle]: /data-types.md#vehicles
[vehicle-types]: /data-types.md#vehicle-types
[vehicle-states]: /modes/vehicle_states.md
[vehicle-event-types]: /modes/event_types.md
[vehicle-event]: /data-types.md#events
[vehicle-telemetry]: /data-types.md#telemetry
[versioning]: /general-information.md#versioning
[error-message]: /general-information.md#error-messages<|MERGE_RESOLUTION|>--- conflicted
+++ resolved
@@ -13,11 +13,6 @@
   * [Versioning](#versioning)
   * [Modes](#modes)
   * [Responses and Error Messages](#responses-and-error-messages)
-<<<<<<< HEAD
-  * [Authorization](#authorization)
-  * [Data Schema](#data-schema)
-=======
->>>>>>> b2ebca1f
   * [GBFS](#gbfs)
 * [Vehicles](#vehicles)
   * [Vehicle - Register](#vehicle---register)
@@ -74,17 +69,13 @@
 
 [Top][toc]
 
-<<<<<<< HEAD
 ### Data Schema
 
 See the [Endpoints](#endpoints) below for information on their specific schema, and the [`mds-openapi`](https://github.com/openmobilityfoundation/mds-openapi) repository for full details and interactive documentation.
 
 [Top][toc]
 
-### GBFS
-=======
 ## Vehicles
->>>>>>> b2ebca1f
 
 The `/vehicles` endpoints allow providers to register and update the properties of their fleet vehicles, and query current vehicle properties and status.
 
