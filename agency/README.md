--- conflicted
+++ resolved
@@ -117,9 +117,6 @@
 | `device_id` | UUIDv4| UUID provided by Operator to uniquely identify a vehicle                      |
 | `status`     | Enum | Vehicle status based on posted `event_type`. See [Vehicle Status](#vehicle-events) |
 
-<<<<<<< HEAD
-## Vehicles - Update Telemetry
-=======
 400 Failure Response:
 
 | `error`             | `error_description`             | `error_details`[]               |
@@ -131,7 +128,8 @@
 | `unavailable`       | Vehicle is unavailable          |                                 |
 | `no_active_trip`    | No trip is active for Vehicle   |                                 |
 | `trip_not_complete` | A trip is active for Vehicle    |                                 |
->>>>>>> 70b3796b
+
+## Vehicles - Update Telemetry
 
 The vehicle `/telemetry` endpoint allows a Provider to update vehicle telemetry data in batch for one or many of the vehicles in the fleet. Telemetry data will be reported to the API every 5 seconds while vehicles are in motion.
 
@@ -179,10 +177,7 @@
 | `service_area` | MultiPolygon | Required | |
 | `prior_service_area` | UUID | Optional | If exists, the UUID of the prior service area. |
 | `replacement_service_area` | UUID | Optional | If exists, the UUID of the service area that replaced this one |
-<<<<<<< HEAD
 | `type` | Enum | Required |  See [area types](#area-types) table |
-=======
->>>>>>> 70b3796b
 
 ## Vehicle Events
 
@@ -221,7 +216,8 @@
 | `gps.altitude` | Double         | Required              | Altitude above mean sea level in meters                      |
 | `gps.heading`  | Double         | Required              | Degrees - clockwise starting at 0 degrees at true North      |
 | `gps.speed`    | Float          | Required              | Speed in meters / sec                                        |
-| `gps.accuracy` | Integer        | Required              | GPS accuracy value                                           |
+| `gps.hdop`     | Float          | Required              | Horizontal GPS accuracy value (see [hdop](https://support.esri.com/en/other-resources/gis-dictionary/term/358112bd-b61c-4081-9679-4fca9e3eb926) |
+| `gps.satellites` | Integer      | Required              | Number of GPS satellites
 | `charge`       | Float          | Require if Applicable | Percent battery charge of vehicle, expressed between 0 and 1 |
 
 ## Enum Definitions
