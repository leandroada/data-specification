# Mobility Data Specification: **Agency**

This specification contains a collection of RESTful APIs used to specify the digital relationship between *mobility as a service* Providers and the Agencies that regulate them.

* Date: 19 Sep 2019
* Version: BETA

## Table of Contents

* [General Information](#general-information)
<<<<<<< HEAD
=======
* [Authorization](#authorization)
* [Timestamps](#timestamps)
>>>>>>> 1881d99f
* [Vehicles](#vehicles)
* [Vehicle Registration](#vehicle---register)
* [Vehicle Update](#vehicle---update)
* [Vehicle Events](#vehicle---event)
* [Vehicles Telemetry](#vehicles---telemetry)
* [Telemetry Data](#telemetry-data)

<<<<<<< HEAD
## General Information
=======
## General information

The following information applies to all `agency` API endpoints. Details on providing authorization to endpoints is specified in the [Authorization](#authorization) section.

### Versioning

`agency` APIs must handle requests for specific versions of the specification from clients.

Versioning must be implemented as specified in the [`General information versioning section`][general-information/versioning].

## Authorization
>>>>>>> 1881d99f

The following information applies to all `agency` API endpoints. 

Currently, the `agency` API is implemented for dockless scooter, bikeshare, and carshare. To implement another mode, add it to the `schema/generate_schema.py` file and this README and submit a pull request.

This specification uses data types including timestamps, UUIDs, and vehicle state definitions as described in the MDS [Shared Definitions](#../shared/README.md) document.

### Responses

* **200:** OK: operation successful.
* **201:** Created: `POST` operations, new object created
* **400:** Bad request.
* **401:** Unauthorized: Invalid, expired, or insufficient scope of token.
* **404:** Not Found: Object does not exist, returned on `GET` or `POST` operations if the object does not exist.
* **409:** Conflict: `POST` operations when an object already exists and an update is not possible.
* **500:** Internal server error: In this case, the answer may contain a `text/plain` body with an error message for troubleshooting.

### Error Message Format

| Field               | Type     | Field Description      |
| ------------------- | -------- | ---------------------- |
| `error`             | String   | Error message string   |
| `error_description` | String   | Human readable error description (can be localized) |
| `error_details`     | String[] | Array of error details |

### Authorization

When making requests, the Agency API expects `provider_id` to be part of the claims in a [JWT](https://jwt.io/)  `access_token` in the `Authorization` header, in the form `Authorization: Bearer <access_token>`. The token issuance, expiration and revocation policies are at the discretion of the Agency.

## Vehicles

The `/vehicles` endpoint returns the specified vehicle (if a device_id is provided) or a list of known vehicles.  Providers can only retrieve data for vehicles in their registered fleet.

Endpoint: `/vehicles/{device_id}`
Method: `GET`

Path Params:

| Param        | Type | Required/Optional | Description                                 |
| ------------ | ---- | ----------------- | ------------------------------------------- |
| `device_id`  | UUID | Optional          | If provided, retrieve the specified vehicle |

200 Success Response:

If `device_id` is specified, `GET` will return a single vehicle record, otherwise it will be a list of vehicle records with pagination details per the [JSON API](https://jsonapi.org/format/#fetching-pagination) spec:

```
{
	"vehicles": [ ... ]
 	"links": {
        "first": "https://...",
        "last": "https://...",
        "prev": "https://...",
        "next": "https://..."
    }
}
```

A vehicle record is as follows:

| Field         | Type      | Field Description                                                             |
| ------------- | --------- | ----------------------------------------------------------------------------- |
| `device_id`   | UUID      | Provided by Operator to uniquely identify a vehicle                           |
| `provider_id` | UUID      | Issued by Agency and [tracked](../providers.csv)                              |
| `vehicle_id`  | String    | Vehicle Identification Number (vehicle_id) visible on vehicle                 |
| `type`        | Enum      | [Vehicle Type][vehicle-types]                                                 |
| `propulsion`  | Enum[]    | Array of [Propulsion Type][propulsion-types]; allows multiple values          |
| `year`        | Integer   | Year Manufactured                                                             |
| `mfgr`        | String    | Vehicle Manufacturer                                                          |
| `model`       | String    | Vehicle Model                                                                 |
| `state`       | Enum      | Current vehicle state. See [Vehicle State][vehicle-states]                    |
| `prev_event`  | Enum      | Last [Vehicle Event][vehicle-event]                                           |
| `updated`     | Timestamp | Date of last event update                                                     |

404 Failure Response:

_No content returned on vehicle not found._

## Vehicle Registration

The `/vehicles` registration endpoint is used to register a vehicle for use in the Agency jurisdiction.

Endpoint: `/vehicles`
Method: `POST`

Body Params:

| Field        | Type    | Required/Optional | Field Description                                                    |
| ------------ | ------- | ----------------- | -------------------------------------------------------------------- |
| `device_id`  | UUID    | Required          | Provided by Operator to uniquely identify a vehicle                  |
| `vehicle_id` | String  | Required          | Vehicle Identification Number (vehicle_id) visible on vehicle        |
| `type`       | Enum    | Required          | [Vehicle Type][vehicle-types]                                        |
| `propulsion` | Enum[]  | Required          | Array of [Propulsion Type][propulsion-types]; allows multiple values |
| `year`       | Integer | Optional          | Year Manufactured                                                    |
| `mfgr`       | String  | Optional          | Vehicle Manufacturer                                                 |
| `model`      | String  | Optional          | Vehicle Model                                                        |

201 Success Response:

_No content returned on success._

400 Failure Response:

| `error`              | `error_description`                               | `error_details`[]               |
| -------------------- | ------------------------------------------------- | ------------------------------- |
| `bad_param`          | A validation error occurred.                      | Array of parameters with errors |
| `missing_param`      | A required parameter is missing.                  | Array of missing parameters     |

409 Failure Response:

| `error`              | `error_description`                               | `error_details`[]               |
| -------------------- | ------------------------------------------------- | ------------------------------- |
| `already_registered` | A vehicle with `device_id` is already registered  |                                 |

## Vehicle - Update

The `/vehicles` update endpoint is used to update some mutable aspect of a vehicle.  For now, only `vehicle_id`.

Endpoint: `/vehicles/{device_id}`
Method: `PUT`

Body Params:

| Field        | Type    | Required/Optional | Field Description                                                    |
| ------------ | ------- | ----------------- | -------------------------------------------------------------------- |
| `vehicle_id` | String  | Required          | Vehicle Identification Number (vehicle_id) visible on vehicle               |

201 Success Response:

_No content returned on success._

400 Failure Response:

| `error`              | `error_description`                               | `error_details`[]               |
| -------------------- | ------------------------------------------------- | ------------------------------- |
| `bad_param`          | A validation error occurred.                      | Array of parameters with errors |
| `missing_param`      | A required parameter is missing.                  | Array of missing parameters     |

404 Failure Response:

_No content returned if no vehicle matching `device_id` is found._

## Vehicle - Event

The vehicle `/event` endpoint allows the Provider to control the state of the vehicle including deregister a vehicle from the fleet.

Endpoint: `/vehicles/{device_id}/event`
Method: `POST`

Path Params:

| Field        | Type | Required/Optional | Field Description                        |
| ------------ | ---- | ----------------- | ---------------------------------------- |
| `device_id`  | UUID | Required          | ID used in [Register](#vehicle-register) |

Body Params:

| Field           | Type                          | Required/Optional | Field Description |
| -----------     | ----------------------------- | -------- | -------------------------------------------------------------------------------- |
| `vehicle_state` | Enum                          | Required | see [Vehicle States][vehicle-states] |
| `event_types`   | Enum[]                        | Required | see [Vehicle Events][vehicle-events] |
| `timestamp`     | Timestamp                     | Required | Date of last event update |
| `telemetry`     | [Telemetry](#telemetry-data)  | Required | Single point of telemetry |
| `trip_id`       | UUID                          | Optional | UUID provided by Operator to uniquely identify the trip. Required for `trip_start`, `trip_end`, `trip_enter`, and `trip_leave` event types |

201 Success Response:

| Field        | Type | Field Description                                                             |
| ------------ | ---- | ----------------------------------------------------------------------------- |
| `device_id`  | UUID | UUID provided by Operator to uniquely identify a vehicle                      |

400 Failure Response:

| `error`             | `error_description`             | `error_details`[]               |
| ------------------- | ------------------------------- | ------------------------------- |
| `bad_param`         | A validation error occurred     | Array of parameters with errors |
| `missing_param`     | A required parameter is missing | Array of missing parameters     |
| `unregistered`      | Vehicle is not registered       |                                 |

## Vehicles - Telemetry

The vehicle `/telemetry` endpoint allows a Provider to send vehicle telemetry data in a batch for any number of vehicles in the fleet.

Endpoint: `/vehicles/telemetry`
Method: `POST`

Body Params:

| Field         | Type                           | Required/Optional | Field Description                                                                      |
| ------------- | ------------------------------ | ----------------- | -------------------------------------------------------------------------------------- |
| `data`        | [Telemetry](#telemetry-data)[] | Required          | Array of telemetry for one or more vehicles.                                           |

201 Success Response:

| Field     | Type                           | Field Description                                                                                       |
| --------- | ------------------------------ | ------------------------------------------------------------------------------------------------------- |
| `result`  | String                         | Responds with number of successfully written telemetry data points and total number of provided points. |
| `failures` | [Telemetry](#telemetry-data)[] | Array of failed telemetry for zero or more vehicles (empty if all successful).                          |

400 Failure Response:

| `error`         | `error_description`                  | `error_details`[]               |
| --------------- | ------------------------------------ | ------------------------------- |
| `bad_param`     | A validation error occurred.         | Array of parameters with errors |
| `invalid_data`  | None of the provided data was valid. |                                 |
| `missing_param` | A required parameter is missing.     | Array of missing parameters     |

## Telemetry Data

A standard point of vehicle telemetry. References to latitude and longitude imply coordinates encoded in the [WGS 84 (EPSG:4326)](https://en.wikipedia.org/wiki/World_Geodetic_System) standard GPS or GNSS projection expressed as [Decimal Degrees](https://en.wikipedia.org/wiki/Decimal_degrees).

| Field          | Type           | Required/Optional     | Field Description                                            |
| -------------- | -------------- | --------------------- | ------------------------------------------------------------ |
| `device_id`    | UUID           | Required              | ID used in [Register](#vehicle-register)                     |
| `timestamp`    | Timestamp      | Required              | Date/time that event occurred. Based on GPS or GNSS clock            |
| `gps`          | Object         | Required              | Telemetry position data                                      |
| `gps.lat`      | Double         | Required              | Latitude of the location                                     |
| `gps.lng`      | Double         | Required              | Longitude of the location                                    |
| `gps.altitude` | Double         | Required if Available | Altitude above mean sea level in meters                      |
| `gps.heading`  | Double         | Required if Available | Degrees - clockwise starting at 0 degrees at true North      |
| `gps.speed`    | Float          | Required if Available | Speed in meters / sec                                        |
| `gps.accuracy` | Float          | Required if Available | Accuracy in meters                                           |
| `gps.hdop`     | Float          | Required if Available | Horizontal GPS or GNSS accuracy value (see [hdop][hdop]) |
| `gps.satellites` | Integer      | Required if Available | Number of GPS or GNSS satellites
| `charge`       | Float          | Required if Applicable | Percent battery charge of vehicle, expressed between 0 and 1 |

<<<<<<< HEAD
[toc]: #table-of-contents
[vehicle-types]: ../shared/README.md#vehicle-types
[vehicle-states]: ../shared/README.md#vehicle-states
[vehicle-events]: ../shared/README.md#vehicle-events
[propulsion-types]: ../shared/README.md#propulsion-types
[hdop]: https://support.esri.com/en/other-resources/gis-dictionary/term/358112bd-b61c-4081-9679-4fca9e3eb926
=======
## Enum Definitions

### Area Types

| `type`               | Description                                                                                                                                                                                                                                                                                           |
| -------------------- | ----------------------------------------------------------------------------------------------------------------------------------------------------------------------------------------------------------------------------------------------------------------------------------------------------- |
| `unrestricted`       | Areas where vehicles may be picked up/dropped off. A provider's unrestricted area shall be contained completely inside the agency's unrestricted area for the provider in question, but it need not cover the entire agency unrestricted area. See the provider version of the service areas endpoint |
| `restricted`         | Areas where vehicle pick-up/drop-off is not allowed                                                                                                                                                                                                                                                   |
| `preferred_pick_up`  | Areas where users are encouraged to pick up vehicles                                                                                                                                                                                                                                                  |
| `preferred_drop_off` | Areas where users are encouraged to drop off vehicles                                                                                                                                                                                                                                                 |

### Vehicle Type

| `type`    |
| --------- |
| `bicycle` |
| `car`     |
| `scooter` |
| `moped`   |

### Propulsion Type

| `propulsion`      | Description                                            |
| ----------------- | ------------------------------------------------------ |
| `human`           | Pedal or foot propulsion                               |
| `electric_assist` | Provides power only alongside human propulsion         |
| `electric`        | Contains throttle mode with a battery-powered motor    |
| `combustion`      | Contains throttle mode with a gas engine-powered motor |

A vehicle may have one or more values from the `propulsion`, depending on the number of modes of operation. For example, a scooter that can be powered by foot or by electric motor would have the `propulsion` represented by the array `['human', 'electric']`. A bicycle with pedal-assist would have the `propulsion` represented by the array `['human', 'electric_assist']` if it can also be operated as a traditional bicycle.

## Responses


* **200:** OK: operation successful.
* **201:** Created: `POST` operations, new object created
* **400:** Bad request.
* **401:** Unauthorized: Invalid, expired, or insufficient scope of token.
* **404:** Not Found: Object does not exist, returned on `GET` or `POST` operations if the object does not exist.
* **409:** Conflict: `POST` operations when an object already exists and an update is not possible.
* **500:** Internal server error: In this case, the answer may contain a `text/plain` body with an error message for troubleshooting.

### Error Message Format

| Field               | Type     | Field Description      |
| ------------------- | -------- | ---------------------- |
| `error`             | String   | Error message string   |
| `error_description` | String   | Human readable error description (can be localized) |
| `error_details`     | String[] | Array of error details |

[Top][toc]

[toc]: #table-of-contents
[general-information/versioning]: /general-information.md#versioning
>>>>>>> 1881d99f
<|MERGE_RESOLUTION|>--- conflicted
+++ resolved
@@ -8,11 +8,6 @@
 ## Table of Contents
 
 * [General Information](#general-information)
-<<<<<<< HEAD
-=======
-* [Authorization](#authorization)
-* [Timestamps](#timestamps)
->>>>>>> 1881d99f
 * [Vehicles](#vehicles)
 * [Vehicle Registration](#vehicle---register)
 * [Vehicle Update](#vehicle---update)
@@ -20,12 +15,9 @@
 * [Vehicles Telemetry](#vehicles---telemetry)
 * [Telemetry Data](#telemetry-data)
 
-<<<<<<< HEAD
-## General Information
-=======
 ## General information
 
-The following information applies to all `agency` API endpoints. Details on providing authorization to endpoints is specified in the [Authorization](#authorization) section.
+This specification uses data types including timestamps, UUIDs, and vehicle state definitions as described in the MDS [Shared Definitions](#../shared/README.md) document.
 
 ### Versioning
 
@@ -33,14 +25,11 @@
 
 Versioning must be implemented as specified in the [`General information versioning section`][general-information/versioning].
 
-## Authorization
->>>>>>> 1881d99f
+### Authorization
 
 The following information applies to all `agency` API endpoints. 
 
 Currently, the `agency` API is implemented for dockless scooter, bikeshare, and carshare. To implement another mode, add it to the `schema/generate_schema.py` file and this README and submit a pull request.
-
-This specification uses data types including timestamps, UUIDs, and vehicle state definitions as described in the MDS [Shared Definitions](#../shared/README.md) document.
 
 ### Responses
 
@@ -261,47 +250,7 @@
 | `gps.satellites` | Integer      | Required if Available | Number of GPS or GNSS satellites
 | `charge`       | Float          | Required if Applicable | Percent battery charge of vehicle, expressed between 0 and 1 |
 
-<<<<<<< HEAD
-[toc]: #table-of-contents
-[vehicle-types]: ../shared/README.md#vehicle-types
-[vehicle-states]: ../shared/README.md#vehicle-states
-[vehicle-events]: ../shared/README.md#vehicle-events
-[propulsion-types]: ../shared/README.md#propulsion-types
-[hdop]: https://support.esri.com/en/other-resources/gis-dictionary/term/358112bd-b61c-4081-9679-4fca9e3eb926
-=======
-## Enum Definitions
-
-### Area Types
-
-| `type`               | Description                                                                                                                                                                                                                                                                                           |
-| -------------------- | ----------------------------------------------------------------------------------------------------------------------------------------------------------------------------------------------------------------------------------------------------------------------------------------------------- |
-| `unrestricted`       | Areas where vehicles may be picked up/dropped off. A provider's unrestricted area shall be contained completely inside the agency's unrestricted area for the provider in question, but it need not cover the entire agency unrestricted area. See the provider version of the service areas endpoint |
-| `restricted`         | Areas where vehicle pick-up/drop-off is not allowed                                                                                                                                                                                                                                                   |
-| `preferred_pick_up`  | Areas where users are encouraged to pick up vehicles                                                                                                                                                                                                                                                  |
-| `preferred_drop_off` | Areas where users are encouraged to drop off vehicles                                                                                                                                                                                                                                                 |
-
-### Vehicle Type
-
-| `type`    |
-| --------- |
-| `bicycle` |
-| `car`     |
-| `scooter` |
-| `moped`   |
-
-### Propulsion Type
-
-| `propulsion`      | Description                                            |
-| ----------------- | ------------------------------------------------------ |
-| `human`           | Pedal or foot propulsion                               |
-| `electric_assist` | Provides power only alongside human propulsion         |
-| `electric`        | Contains throttle mode with a battery-powered motor    |
-| `combustion`      | Contains throttle mode with a gas engine-powered motor |
-
-A vehicle may have one or more values from the `propulsion`, depending on the number of modes of operation. For example, a scooter that can be powered by foot or by electric motor would have the `propulsion` represented by the array `['human', 'electric']`. A bicycle with pedal-assist would have the `propulsion` represented by the array `['human', 'electric_assist']` if it can also be operated as a traditional bicycle.
-
 ## Responses
-
 
 * **200:** OK: operation successful.
 * **201:** Created: `POST` operations, new object created
@@ -323,4 +272,8 @@
 
 [toc]: #table-of-contents
 [general-information/versioning]: /general-information.md#versioning
->>>>>>> 1881d99f
+[vehicle-types]: ../shared/README.md#vehicle-types
+[vehicle-states]: ../shared/README.md#vehicle-states
+[vehicle-events]: ../shared/README.md#vehicle-events
+[propulsion-types]: ../shared/README.md#propulsion-types
+[hdop]: https://support.esri.com/en/other-resources/gis-dictionary/term/358112bd-b61c-4081-9679-4fca9e3eb926