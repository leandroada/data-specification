# Mobility Data Specification: **Agency**

The Agency API endpoints are intended to be implemented by regulatory agencies and consumed by mobility providers. Providers query the Agency API when events (such as a trip start or vehicle status change) occur in their systems.

This specification contains a collection of RESTful APIs used to specify the digital relationship between *mobility as a service* providers and the agencies that regulate them.

## Table of Contents

* [General Information](#general-information)
  * [Versioning](#versioning)
  * [Responses and Error Messages](#responses-and-error-messages)
  * [Authorization](#authorization)
* [Vehicles](#vehicles)
* [Vehicle - Register](#vehicle---register)
* [Vehicle - Update](#vehicle---update)
* [Vehicle - Events](#vehicle---event)
* [Vehicle - Telemetry](#vehicle---telemetry)
* [Telemetry Data](#telemetry-data)
* [Stops](#stops)

## General information

This specification uses data types including timestamps, UUIDs, and vehicle state definitions as described in the MDS [General Information][general] document.

[Top][toc]

### Versioning

`agency` APIs must handle requests for specific versions of the specification from clients.

Versioning must be implemented as specified in the [Versioning section][versioning].

[Top][toc]

### Responses and Error Messages

See the [Responses][responses] and [Error Messages][error-messages] sections.

[Top][toc]

### Authorization

When making requests, the Agency API expects `provider_id` to be part of the claims in a [JWT](https://jwt.io/) `access_token` in the `Authorization` header, in the form `Authorization: Bearer <access_token>`. The token issuance, expiration and revocation policies are at the discretion of the Agency.

[Top][toc]

## Vehicles

The `/vehicles` endpoint returns the specified vehicle (if a device_id is provided) or a list of known vehicles. Providers can only retrieve data for vehicles in their registered fleet.

Endpoint: `/vehicles/{device_id}`
Method: `GET`

Path Params:

| Param        | Type | Required/Optional | Description                                 |
| ------------ | ---- | ----------------- | ------------------------------------------- |
| `device_id`  | UUID | Optional          | If provided, retrieve the specified vehicle |

200 Success Response:

If `device_id` is specified, `GET` will return an array with a single vehicle record, otherwise it will be a list of vehicle records with pagination details per the [JSON API](https://jsonapi.org/format/#fetching-pagination) spec:

```json
{
    "vehicles": [ ... ]
    "links": {
        "first": "https://...",
        "last": "https://...",
        "prev": "https://...",
        "next": "https://..."
    }
}
```

A vehicle record is as follows:

| Field         | Type      | Field Description                                                             |
| ------------- | --------- | ----------------------------------------------------------------------------- |
| `device_id`   | UUID      | Provided by Operator to uniquely identify a vehicle                           |
| `provider_id` | UUID      | Issued by Agency and [tracked](../providers.csv)                              |
| `vehicle_id`  | String    | Vehicle Identification Number (vehicle_id) visible on vehicle                 |
| `vehicle_type`        | Enum      | [Vehicle Type][vehicle-types]                                                 |
| `propulsion_types`  | Enum[]    | Array of [Propulsion Type][propulsion-types]; allows multiple values          |
| `year`        | Integer   | Year Manufactured                                                             |
| `mfgr`        | String    | Vehicle Manufacturer                                                          |
| `model`       | String    | Vehicle Model                                                                 |
| `state`       | Enum      | Current vehicle state. See [Vehicle State][vehicle-states]                    |
| `prev_events`  | Enum[]      | Last [Vehicle Event][vehicle-event]                                           |
| `updated`     | [timestamp][ts] | Date of last event update                                                     |

404 Failure Response:

_No content returned on vehicle not found._

[Top][toc]

## Vehicle - Register

The `/vehicles` registration endpoint is used to register a vehicle for use in the Agency jurisdiction.

Endpoint: `/vehicles`
Method: `POST`

Body Params:

| Field        | Type    | Required/Optional | Field Description                                                    |
| ------------ | ------- | ----------------- | -------------------------------------------------------------------- |
| `device_id`  | UUID    | Required          | Provided by Operator to uniquely identify a vehicle                  |
| `vehicle_id` | String  | Required          | Vehicle Identification Number (vehicle_id) visible on vehicle        |
| `vehicle_type`       | Enum    | Required          | [Vehicle Type][vehicle-types]                                        |
| `propulsion_types` | Enum[]  | Required          | Array of [Propulsion Type][propulsion-types]; allows multiple values |
| `year`       | Integer | Optional          | Year Manufactured                                                    |
| `mfgr`       | String  | Optional          | Vehicle Manufacturer                                                 |
| `model`      | String  | Optional          | Vehicle Model                                                        |

201 Success Response:

_No content returned on success._

400 Failure Response:

| `error`              | `error_description`                               | `error_details`[]               |
| -------------------- | ------------------------------------------------- | ------------------------------- |
| `bad_param`          | A validation error occurred.                      | Array of parameters with errors |
| `missing_param`      | A required parameter is missing.                  | Array of missing parameters     |

409 Failure Response:

| `error`              | `error_description`                               | `error_details`[]               |
| -------------------- | ------------------------------------------------- | ------------------------------- |
| `already_registered` | A vehicle with `device_id` is already registered  |                                 |

[Top][toc]

## Vehicle - Update

The `/vehicles` update endpoint is used to update some mutable aspect of a vehicle. For now, only `vehicle_id`.

Endpoint: `/vehicles/{device_id}`
Method: `PUT`

Body Params:

| Field        | Type    | Required/Optional | Field Description                                                    |
| ------------ | ------- | ----------------- | -------------------------------------------------------------------- |
| `vehicle_id` | String  | Required          | Vehicle Identification Number (vehicle_id) visible on vehicle               |

200 Success Response:

_No content returned on success._

400 Failure Response:

| `error`              | `error_description`                               | `error_details`[]               |
| -------------------- | ------------------------------------------------- | ------------------------------- |
| `bad_param`          | A validation error occurred.                      | Array of parameters with errors |
| `missing_param`      | A required parameter is missing.                  | Array of missing parameters     |

404 Failure Response:

_No content returned if no vehicle matching `device_id` is found._

[Top][toc]

## Vehicle - Event

The vehicle `/event` endpoint allows the Provider to control the state of the vehicle including deregister a vehicle from the fleet.

Endpoint: `/vehicles/{device_id}/event`
Method: `POST`

Path Params:

| Field        | Type | Required/Optional | Field Description                        |
| ------------ | ---- | ----------------- | ---------------------------------------- |
| `device_id`  | UUID | Required          | ID used in [Register](#vehicle---register) |

Body Params:

| Field           | Type                          | Required/Optional | Field Description |
| -----------     | ----------------------------- | -------- | -------------------------------------------------------------------------------- |
| `vehicle_state` | Enum                          | Required | see [Vehicle States][vehicle-states] |
| `event_types`   | Enum[]                        | Required | see [Vehicle Events][vehicle-events] |
| `timestamp`     | [timestamp][ts]                     | Required | Date of last event update |
<<<<<<< HEAD
| `telemetry`     | [Telemetry](#telemetry-data)  | Optional | Single point of telemetry. Required unless `status` is `trip`. |
| `event_geographies`  | UUID[] | Required          | Array of Geography UUIDs consisting of every Geography that contains the location of the event. |
| `trip_id`       | UUID                          | Optional | UUID provided by Operator to uniquely identify the trip. Required for `trip_start`, `trip_end`, `trip_enter`, and `trip_leave` event types |
=======
| `telemetry`     | [Telemetry](#telemetry-data)  | Required | Single point of telemetry |
| `trip_id`       | UUID                          | Optional | UUID provided by Operator to uniquely identify the trip. Required if `event_types` contains `trip_start`, `trip_end`, `trip_cancel`, `trip_enter_jurisdiction`, or `trip_leave_jurisdiction` |
>>>>>>> 2ed100a1

201 Success Response:

| Field        | Type | Field Description                                                             |
| ------------ | ---- | ----------------------------------------------------------------------------- |
| `device_id`  | UUID | UUID provided by Operator to uniquely identify a vehicle                      |

400 Failure Response:

| `error`             | `error_description`             | `error_details`[]               |
| ------------------- | ------------------------------- | ------------------------------- |
| `bad_param`         | A validation error occurred     | Array of parameters with errors |
| `missing_param`     | A required parameter is missing | Array of missing parameters     |
| `unregistered`      | Vehicle is not registered       |                                 |

[Top][toc]

## Vehicle - Telemetry

The vehicle `/telemetry` endpoint allows a Provider to send vehicle telemetry data in a batch for any number of vehicles in the fleet.

Endpoint: `/vehicles/telemetry`
Method: `POST`

Body Params:

| Field         | Type                           | Required/Optional | Field Description                                                                      |
| ------------- | ------------------------------ | ----------------- | -------------------------------------------------------------------------------------- |
| `data`        | [Telemetry](#telemetry-data)[] | Required          | Array of telemetry for one or more vehicles.                                           |

200 Success Response:

| Field      | Type                           | Field Description                                                                                       |
| ---------- | ------------------------------ | ------------------------------------------------------------------------------------------------------- |
| `success`  | Integer                        | Number of successfully written telemetry data points.                                                   |
| `total`    | Integer                        | Ttotal number of provided points.                                                                       |
| `failures` | [Telemetry](#telemetry-data)[] | Array of failed telemetry for zero or more vehicles (empty if all successful).                          |

400 Failure Response:

| `error`         | `error_description`                  | `error_details`[]               |
| --------------- | ------------------------------------ | ------------------------------- |
| `bad_param`     | A validation error occurred.         | Array of parameters with errors |
| `invalid_data`  | None of the provided data was valid. |                                 |
| `missing_param` | A required parameter is missing.     | Array of missing parameters     |

[Top][toc]

## Telemetry Data

A standard point of vehicle telemetry. References to latitude and longitude imply coordinates encoded in the [WGS 84 (EPSG:4326)](https://en.wikipedia.org/wiki/World_Geodetic_System) standard GPS or GNSS projection expressed as [Decimal Degrees](https://en.wikipedia.org/wiki/Decimal_degrees).

| Field          | Type           | Required/Optional     | Field Description                                            |
| -------------- | -------------- | --------------------- | ------------------------------------------------------------ |
| `device_id`    | UUID           | Required              | ID used in [Register](#vehicle---register)                     |
| `timestamp`    | [timestamp][ts]      | Required              | Date/time that event occurred. Based on GPS or GNSS clock            |
| `gps`          | Object         | Required              | Telemetry position data                                      |
| `gps.lat`      | Double         | Required              | Latitude of the location                                     |
| `gps.lng`      | Double         | Required              | Longitude of the location                                    |
| `gps.altitude` | Double         | Required if Available | Altitude above mean sea level in meters                      |
| `gps.heading`  | Double         | Required if Available | Degrees - clockwise starting at 0 degrees at true North      |
| `gps.speed`    | Float          | Required if Available | Speed in meters / sec                                        |
| `gps.accuracy` | Float          | Required if Available | Accuracy in meters                                           |
| `gps.hdop`     | Float          | Required if Available | Horizontal GPS or GNSS accuracy value (see [hdop][hdop]) |
| `gps.satellites` | Integer      | Required if Available | Number of GPS or GNSS satellites
| `charge`       | Float          | Required if Applicable | Percent battery charge of vehicle, expressed between 0 and 1 |
| `stop_id`      | UUID           | Required if Applicable | Stop that the vehicle is currently located at. Only applicable for _docked_ Micromobility. See [Stops][stops] |

[Top][toc]

## Stops

The `/stops` endpoint allows an agency to register city-managed Stops, or a provider to register self-managed Stops.

**Endpoint:** `/stops`  
**Method:** `POST`  
**[Beta feature][beta]:** Yes (as of 1.0.0)  
**Request Body**: An array of [Stops][stops]

201 Success Response:

_No content returned on success._

400 Failure Response:

| `error`              | `error_description`                               | `error_details`[]               |
| -------------------- | ------------------------------------------------- | ------------------------------- |
| `bad_param`          | A validation error occurred.                      | Array of parameters with errors |
| `missing_param`      | A required parameter is missing.                  | Array of missing parameters     |

409 Failure Response:

| `error`              | `error_description`                               | `error_details`[]               |
| -------------------- | ------------------------------------------------- | ------------------------------- |
| `already_registered` | A stop with `stop_id` is already registered       |                                 |

**Endpoint:** `/stops`  
**Method:** `PUT`  
**[Beta feature][beta]:** Yes (as of 1.0.0)  
**Request Body**: An array of subsets of [Stop][stops] information, where the permitted subset fields are defined as:

| Field               | Required/Optional | Description                                 |
|---------------------|-------------------|---------------------------------------------|
| stop_id             | Required          |See [Stops][stops] |
| status              | Optional          |See [Stops][stops] |
| num_spots_disabled  | Optional          |See [Stops][stops] |

200 Success Response:

_No content returned on success._

400 Failure Response:

| `error`              | `error_description`                               | `error_details`[]               |
| -------------------- | ------------------------------------------------- | ------------------------------- |
| `bad_param`          | A validation error occurred.                      | Array of parameters with errors |
| `missing_param`      | A required parameter is missing.                  | Array of missing parameters     |

404 Failure Response:

_No content returned if no vehicle matching `stop_id` is found._

**Endpoint:** `/stops/:stop_id`  
**Method:** `GET`  
**[Beta feature][beta]:** Yes (as of 1.0.0)  
**Payload:** `{ "stops": [] }`, an array of [Stops][stops]

Path Params:

| Param        | Type | Required/Optional | Description                                 |
| ------------ | ---- | ----------------- | ------------------------------------------- |
| `stop_id`    | UUID | Optional          | If provided, retrieve the specified stop    |

200 Success Response:

If `stop_id` is specified, `GET` will return an array with a single stop record, otherwise it will be a list of all stop records.

[Top][toc]

[beta]: /general-information.md#beta-features
[general]: /general-information.md
[error-messages]: /general-information.md#error-messages
[hdop]: https://support.esri.com/en/other-resources/gis-dictionary/term/358112bd-b61c-4081-9679-4fca9e3eb926
[propulsion-types]: /general-information.md#propulsion-types
[responses]: /general-information.md#responses
[stops]: /general-information.md#stops
[toc]: #table-of-contents
[ts]: /general-information.md#timestamps
[vehicle-types]: /general-information.md#vehicle-types
[vehicle-states]: /general-information.md#vehicle-states
[vehicle-events]: /general-information.md#vehicle-state-events
[versioning]: /general-information.md#versioning<|MERGE_RESOLUTION|>--- conflicted
+++ resolved
@@ -183,14 +183,9 @@
 | `vehicle_state` | Enum                          | Required | see [Vehicle States][vehicle-states] |
 | `event_types`   | Enum[]                        | Required | see [Vehicle Events][vehicle-events] |
 | `timestamp`     | [timestamp][ts]                     | Required | Date of last event update |
-<<<<<<< HEAD
 | `telemetry`     | [Telemetry](#telemetry-data)  | Optional | Single point of telemetry. Required unless `status` is `trip`. |
 | `event_geographies`  | UUID[] | Required          | Array of Geography UUIDs consisting of every Geography that contains the location of the event. |
 | `trip_id`       | UUID                          | Optional | UUID provided by Operator to uniquely identify the trip. Required for `trip_start`, `trip_end`, `trip_enter`, and `trip_leave` event types |
-=======
-| `telemetry`     | [Telemetry](#telemetry-data)  | Required | Single point of telemetry |
-| `trip_id`       | UUID                          | Optional | UUID provided by Operator to uniquely identify the trip. Required if `event_types` contains `trip_start`, `trip_end`, `trip_cancel`, `trip_enter_jurisdiction`, or `trip_leave_jurisdiction` |
->>>>>>> 2ed100a1
 
 201 Success Response:
 
