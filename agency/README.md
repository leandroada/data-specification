# Mobility Data Specification: **Agency**

<a href="/agency/"><img src="https://i.imgur.com/HzMWtaI.png" width="120" align="right" alt="MDS Agency Icon" border="0"></a>

The Agency API endpoints are intended to be implemented by regulatory agencies and consumed by mobility providers. Providers query the Agency API when events (such as a trip start or vehicle status change) occur in their systems.

This specification contains a collection of RESTful APIs used to specify the digital relationship between *mobility as a service* providers and the agencies that regulate them.

## Table of Contents

- [Mobility Data Specification: **Agency**](#mobility-data-specification-agency)
  - [Table of Contents](#table-of-contents)
  - [General information](#general-information)
    - [Versioning](#versioning)
    - [Responses and Error Messages](#responses-and-error-messages)
    - [Authorization](#authorization)
  - [Vehicles](#vehicles)
  - [Vehicle - Register](#vehicle---register)
  - [Vehicle - Update](#vehicle---update)
  - [Vehicle - Event](#vehicle---event)
    - [Trip_id Requirements](#trip_id-requirements)
      - [Micromobility](#micromobility)
      - [Taxi](#taxi)
  - [Vehicle - Telemetry](#vehicle---telemetry)
  - [Telemetry Data](#telemetry-data)
  - [Stops](#stops)
  - [Reservation Type](#reservation-type)
  - [Reservation Method](#reservation-method)
  - [Fare](#fare)
  - [Trips](#trips)

## General information

This specification uses data types including timestamps, UUIDs, and vehicle state definitions as described in the MDS [General Information][general] document.

[Top][toc]

### Versioning

`agency` APIs must handle requests for specific versions of the specification from clients.

Versioning must be implemented as specified in the [Versioning section][versioning].

[Top][toc]

### Responses and Error Messages

See the [Responses][responses] and [Error Messages][error-messages] sections.

[Top][toc]

### Authorization

When making requests, the Agency API expects `provider_id` to be part of the claims in a [JWT](https://jwt.io/) `access_token` in the `Authorization` header, in the form `Authorization: Bearer <access_token>`. The token issuance, expiration and revocation policies are at the discretion of the Agency.

[Top][toc]

## Vehicles

The `/vehicles` endpoint returns the specified vehicle (if a device_id is provided) or a list of known vehicles. Providers can only retrieve data for vehicles in their registered fleet.

Endpoint: `/vehicles/{device_id}`
Method: `GET`

Path Params:

| Param        | Type | Required/Optional | Description                                 |
| ------------ | ---- | ----------------- | ------------------------------------------- |
| `device_id`  | UUID | Optional          | If provided, retrieve the specified vehicle |

200 Success Response:

If `device_id` is specified, `GET` will return an array with a single vehicle record, otherwise it will be a list of vehicle records with pagination details per the [JSON API](https://jsonapi.org/format/#fetching-pagination) spec:

```json
{
    "vehicles": [ ... ]
    "links": {
        "first": "https://...",
        "last": "https://...",
        "prev": "https://...",
        "next": "https://..."
    }
}
```

A vehicle record is as follows:
<<<<<<< HEAD
| Field                   | Type            | Field Description                                                                                    |
|-------------------------|-----------------|------------------------------------------------------------------------------------------------------|
| `accessibility_options` | Enum[]          | Accessibility options available for this vehicle, see [Accessibility Options][accessibility-options] |
| `device_id`             | UUID            | Provided by Operator to uniquely identify a vehicle                                                  |
| `provider_id`           | UUID            | Issued by Agency and [tracked](../providers.csv)                                                     |
| `vehicle_id`            | String          | License Plate (if present) or VIN visible on a vehicle                                               |
| `vehicle_type`          | Enum            | [Vehicle Type][vehicle-types]                                                                        |
| `propulsion_types`      | Enum[]          | Array of [Propulsion Type][propulsion-types]; allows multiple values                                 |
| `year`                  | Integer         | Year Manufactured                                                                                    |
| `mfgr`                  | String          | Vehicle Manufacturer                                                                                 |
| `mode`              | Enum            | Mode the vehicle is operating under, see [Modes][modes]                                |
| `model`                 | String          | Vehicle Model                                                                                        |
| `state`                 | Enum            | Current vehicle state. See [Vehicle State][vehicle-states]                                           |
| `prev_events`           | Enum[]          | Last [Vehicle Event][vehicle-event]                                                                  |
| `updated`               | [timestamp][ts] | Date of last event update                                                                            |
=======

| Field         | Type      | Field Description                       |
| ------------- | --------- | ----------------------------------------------------------------------------- |
| `device_id`   | UUID      | Provided by Operator to uniquely identify a vehicle                           |
| `provider_id` | UUID      | Issued by Agency and [tracked](../providers.csv)                              |
| `vehicle_id`  | String    | Vehicle Identification Number (vehicle_id) visible on vehicle                 |
| `vehicle_type`        | Enum      | [Vehicle Type][vehicle-types]           |
| `propulsion_types`  | Enum[]    | Array of [Propulsion Type][propulsion-types]; allows multiple values          |
| `vehicle_attributes`        | Array of [vehicle attributes](/modes/#vehicle-attributes)   | Vehicle attributes appropriate for the current mode |
| `state`       | Enum      | Current vehicle state. See [Vehicle State][vehicle-states]                    |
| `prev_events`  | Enum[]      | Last [Vehicle Event][vehicle-events]                                           |
| `updated`     | [timestamp][ts] | Date of last event update                                                     |
>>>>>>> 09388d0c

404 Failure Response:

_No content returned on vehicle not found._

[Top][toc]

## Vehicle - Register

The `/vehicles` registration endpoint is used to register a vehicle for use in the Agency jurisdiction.

Endpoint: `/vehicles`
Method: `POST`

Body Params:

<<<<<<< HEAD
| Field                   | Type    | Required/Optional | Field Description                                                                  |
|-------------------------|---------|-------------------|------------------------------------------------------------------------------------|
| `accessibility_options` | Enum[]  | Optional          | Accessibility options available for this vehicle, see [Accessibility Options][accessibility-options]                                   |
| `device_id`             | UUID    | Required          | Provided by Operator to uniquely identify a vehicle                                |
| `vehicle_id`            | String  | Required          | License Plate (if present) or VIN visible on a vehicle                             |
| `vehicle_type`          | Enum    | Required          | [Vehicle Type][vehicle-types]                                                      |
| `propulsion_types`      | Enum[]  | Required          | Array of [Propulsion Type][propulsion-types]; allows multiple values               |
| `provider_id`           | UUID    | Optional          | Provider to which the vehicle belongs if different from the authenticated provider |
| `mode`              | Enum    | Required          | Mode the vehicle is operating under, see [Modes][modes]              |
| `year`                  | Integer | Optional          | Year Manufactured                                                                  |
| `mfgr`                  | String  | Optional          | Vehicle Manufacturer                                                               |
| `model`                 | String  | Optional          | Vehicle Model                                                                      |
=======
| Field        | Type    | Required/Optional | Field Description                                                    |
| ------------ | ------- | ----------------- | -------------------------------------------------------------------- |
| `device_id`  | UUID    | Required          | Provided by Operator to uniquely identify a vehicle                  |
| `vehicle_id` | String  | Required          | Vehicle Identification Number (vehicle_id) visible on vehicle        |
| `vehicle_type`       | Enum    | Required          | [Vehicle Type][vehicle-types]                                        |
| `mode`       | Enum    | Required          | [Mobility Mode][modes]                                        |
| `propulsion_types` | Enum[]  | Required          | Array of [Propulsion Type][propulsion-types]; allows multiple values |
| `vehicle_attributes`        | Array of [vehicle attributes](/modes/#vehicle-attributes)   | Vehicle attributes appropriate for the current mode |
>>>>>>> 09388d0c

201 Success Response:

_No content returned on success._

400 Failure Response:

| `error`              | `error_description`                               | `error_details`[]               |
| -------------------- | ------------------------------------------------- | ------------------------------- |
| `bad_param`          | A validation error occurred.                      | Array of parameters with errors |
| `missing_param`      | A required parameter is missing.                  | Array of missing parameters     |

409 Failure Response:

| `error`              | `error_description`                               | `error_details`[]               |
| -------------------- | ------------------------------------------------- | ------------------------------- |
| `already_registered` | A vehicle with `device_id` is already registered  |                                 |

[Top][toc]

## Vehicle - Update

The `/vehicles` update endpoint is used to update some mutable aspect of a vehicle. For now, only `vehicle_id`.

Endpoint: `/vehicles/{device_id}`
Method: `PUT`

Body Params:

| Field        | Type    | Required/Optional | Field Description                                                    |
| ------------ | ------- | ----------------- | -------------------------------------------------------------------- |
| `vehicle_id` | String  | Required          | License Plate (if present) or VIN visible on a vehicle               |

200 Success Response:

_No content returned on success._

400 Failure Response:

| `error`              | `error_description`                               | `error_details`[]               |
| -------------------- | ------------------------------------------------- | ------------------------------- |
| `bad_param`          | A validation error occurred.                      | Array of parameters with errors |
| `missing_param`      | A required parameter is missing.                  | Array of missing parameters     |

404 Failure Response:

_No content returned if no vehicle matching `device_id` is found._

[Top][toc]

## Vehicle - Event

The vehicle `/event` endpoint allows the Provider to control the state of the vehicle.

Endpoint: `/vehicles/{device_id}/event`
Method: `POST`

Path Params:

| Field        | Type | Required/Optional | Field Description                        |
| ------------ | ---- | ----------------- | ---------------------------------------- |
| `device_id`  | UUID | Required          | ID used in [Register](#vehicle---register) |

Body Params:

| Field           | Type                         | Required/Optional      | Field Description                                                                                          |
|-----------------|------------------------------|------------------------|------------------------------------------------------------------------------------------------------------|
| `vehicle_state` | Enum                         | Required               | see [Vehicle States][vehicle-states]                                                                       |
| `event_types`   | Enum[]                       | Required               | see [Micromobility Vehicle Events][mm-vehicle-events] and [Taxi Vehicle Events][taxi-vehicle-events]       |
| `timestamp`     | [timestamp][ts]              | Required               | Date of last event update                                                                                  |
| `telemetry`     | [Telemetry](#telemetry-data) | Required               | Single point of telemetry                                                                                  |
| `event_geographies`  | UUID[] | Optional        | **[Beta feature](/general-information.md#beta-features):** *Yes (as of 1.1.0)*. Array of Geography UUIDs consisting of every Geography that contains the location of the event. See [Geography Driven Events][geography-driven-events]. Required if `telemetry` is not present. |
| `trip_id`       | UUID                         | Conditionally required | UUID provided by Operator to uniquely identify the trip. See [trip_id requirements](#trip_id-requirements) |

201 Success Response:

| Field        | Type | Field Description                                                             |
| ------------ | ---- | ----------------------------------------------------------------------------- |
| `device_id`  | UUID | UUID provided by Operator to uniquely identify a vehicle                      |

400 Failure Response:

| `error`             | `error_description`             | `error_details`[]               |
| ------------------- | ------------------------------- | ------------------------------- |
| `bad_param`         | A validation error occurred     | Array of parameters with errors |
| `missing_param`     | A required parameter is missing | Array of missing parameters     |
| `unregistered`      | Vehicle is not registered       |                                 |

### Trip_id Requirements

#### Micromobility
Required if `event_types` contains `trip_start`, `trip_end`, `trip_cancel`, `trip_enter_jurisdiction`, or `trip_leave_jurisdiction`.

#### Taxi
Required if `event_types` contains `reservation_start`, `reservation_stop`, `trip_start`, `trip_stop`, `trip_end`, `passenger_cancellation`, `driver_cancellation`. Additionally, `trip_id` is also required if `event_types` contains a `enter_jurisdiction` or `leave_jurisdiction` event which pertains to a passenger trip. 

[Top][toc]

## Vehicle - Telemetry

The vehicle `/telemetry` endpoint allows a Provider to send vehicle telemetry data in a batch for any number of vehicles in the fleet.

Endpoint: `/vehicles/telemetry`
Method: `POST`

Body Params:

| Field         | Type                           | Required/Optional | Field Description                                                                      |
| ------------- | ------------------------------ | ----------------- | -------------------------------------------------------------------------------------- |
| `data`        | [Telemetry](#telemetry-data)[] | Required          | Array of telemetry for one or more vehicles.                                           |

200 Success Response:

| Field      | Type                           | Field Description                                                                                       |
| ---------- | ------------------------------ | ------------------------------------------------------------------------------------------------------- |
| `success`  | Integer                        | Number of successfully written telemetry data points.                                                   |
| `total`    | Integer                        | Total number of provided points.                                                                       |
| `failures` | [Telemetry](#telemetry-data)[] | Array of failed telemetry for zero or more vehicles (empty if all successful).                          |

400 Failure Response:

| `error`         | `error_description`                  | `error_details`[]                 |
| --------------- | ------------------------------------ | --------------------------------- |
| `bad_param`     | A validation error occurred.         | Array of parameters with errors   |
| `invalid_data`  | None of the provided data was valid. |                                   |
| `missing_param` | A required parameter is missing.     | Array of missing parameters       |
| `unregistered`  | Some of the devices are unregistered | Array of unregistered `device_id` |

[Top][toc]

## Telemetry Data

A standard point of vehicle telemetry. References to latitude and longitude imply coordinates encoded in the [WGS 84 (EPSG:4326)](https://en.wikipedia.org/wiki/World_Geodetic_System) standard GPS or GNSS projection expressed as [Decimal Degrees](https://en.wikipedia.org/wiki/Decimal_degrees).

| Field          | Type           | Required/Optional     | Field Description                                            |
| -------------- | -------------- | --------------------- | ------------------------------------------------------------ |
| `device_id`    | UUID           | Required              | ID used in [Register](#vehicle---register)                     |
| `timestamp`    | [timestamp][ts]| Required              | Date/time that event occurred. Based on GPS or GNSS clock            |
| `gps`          | Object         | Required              | Telemetry position data                                      |
| `gps.lat`      | Double         | Required              | Latitude of the location                                     |
| `gps.lng`      | Double         | Required              | Longitude of the location                                    |
| `gps.altitude` | Double         | Required if Available | Altitude above mean sea level in meters                      |
| `gps.heading`  | Double         | Required if Available | Degrees - clockwise starting at 0 degrees at true North      |
| `gps.speed`    | Float          | Required if Available | Estimated speed in meters / sec as reported by the GPS chipset                                        |
| `gps.accuracy` | Float          | Required if Available | Horizontal accuracy, in meters                                           |
| `gps.hdop`     | Float          | Required if Available | Horizontal GPS or GNSS accuracy value (see [hdop][hdop]) |
| `gps.satellites` | Integer      | Required if Available | Number of GPS or GNSS satellites
| `charge`       | Float          | Required if Applicable | Percent battery charge of vehicle, expressed between 0 and 1 |
| `stop_id`      | UUID           | Required if Applicable | Stop that the vehicle is currently located at. Only applicable for _docked_ Micromobility. See [Stops][stops] |

[Top][toc]

## Stops

The `/stops` endpoint allows an agency to register city-managed Stops, or a provider to register self-managed Stops.

**Endpoint:** `/stops`  
**Method:** `POST`  
**[Beta feature][beta]:** Yes (as of 1.0.0). [Leave feedback](https://github.com/openmobilityfoundation/mobility-data-specification/issues/638)    
**Request Body**: An array of [Stops][stops]

201 Success Response:

_No content returned on success._

400 Failure Response:

| `error`              | `error_description`                               | `error_details`[]               |
| -------------------- | ------------------------------------------------- | ------------------------------- |
| `bad_param`          | A validation error occurred.                      | Array of parameters with errors |
| `missing_param`      | A required parameter is missing.                  | Array of missing parameters     |

409 Failure Response:

| `error`              | `error_description`                               | `error_details`[]               |
| -------------------- | ------------------------------------------------- | ------------------------------- |
| `already_registered` | A stop with `stop_id` is already registered       |                                 |

**Endpoint:** `/stops`  
**Method:** `PUT`  
**[Beta feature][beta]:** Yes (as of 1.0.0). [Leave feedback](https://github.com/openmobilityfoundation/mobility-data-specification/issues/638)  
**Request Body**: An array of subsets of [Stop][stops] information, where the permitted subset fields are defined as:

| Field               | Required/Optional | Description                                 |
|---------------------|-------------------|---------------------------------------------|
| stop_id             | Required          |See [Stops][stops] |
| status              | Optional          |See [Stops][stops] |
| num_spots_disabled  | Optional          |See [Stops][stops] |

200 Success Response:

_No content returned on success._

400 Failure Response:

| `error`              | `error_description`                               | `error_details`[]               |
| -------------------- | ------------------------------------------------- | ------------------------------- |
| `bad_param`          | A validation error occurred.                      | Array of parameters with errors |
| `missing_param`      | A required parameter is missing.                  | Array of missing parameters     |

404 Failure Response:

_No content returned if no vehicle matching `stop_id` is found._

**Endpoint:** `/stops/:stop_id`  
**Method:** `GET`  
**[Beta feature][beta]:** Yes (as of 1.0.0). [Leave feedback](https://github.com/openmobilityfoundation/mobility-data-specification/issues/638)  
**Payload:** `{ "stops": [] }`, an array of [Stops][stops]

Path Params:

| Param        | Type | Required/Optional | Description                                 |
| ------------ | ---- | ----------------- | ------------------------------------------- |
| `stop_id`    | UUID | Optional          | If provided, retrieve the specified stop    |

200 Success Response:

If `stop_id` is specified, `GET` will return an array with a single stop record, otherwise it will be a list of all stop records.

## Reservation Type
<<<<<<< HEAD
The reservation type enum expresses the urgency of a given reservation. This can be useful when attempting to quantify metrics around trips: for example, computing passenger wait-time. In the `on_demand` case, passenger wait-time may be quantified by the delta between the `reservation_time`, and the pick-up time; however, in the `scheduled` case, the wait time may be quantified based on the delta between the `scheduled_trip_start_time` found in the Trips payload, and the actual `trip_start_time`. 
=======

The reservation type enum expresses the urgency of a given reservation. This can be useful when attempting to quantify metrics around trips: for example, computing passenger wait-time. In the `on_demand` case, passenger wait-time may be quantified by the delta between the `reservation_time`, and the pick-up time; however, in the `scheduled` case, the wait time may be quantified based on the delta between the `scheduled_trip_start_time` found in the Trips payload, and the actual `trip_start_time`. 

>>>>>>> 09388d0c
| `reservation_type` | Description                                                            |
|--------------------|------------------------------------------------------------------------|
| `on_demand`        | The passenger requested the vehicle as soon as possible                |
| `scheduled`        | The passenger requested the vehicle for a scheduled time in the future |

## Reservation Method
<<<<<<< HEAD
The reservation method enum describes the different ways in which a passenger can create their reservation.
=======

The reservation method enum describes the different ways in which a passenger can create their reservation.

>>>>>>> 09388d0c
| `reservation_method` | Description                                               |
|----------------------|-----------------------------------------------------------|
| `app`                | Reservation was made through an application (mobile/web)  |
| `street_hail`        | Reservation was made by the passenger hailing the vehicle |
| `phone_dispatch`     | Reservation was made by calling the dispatch operator     |

## Fare
<<<<<<< HEAD
The Fare object describes a fare for a Trip. 
=======

The Fare object describes a fare for a Trip. 

>>>>>>> 09388d0c
| Field           | Type                  | Required/Optional | Field Description                                                                       |
|-----------------|-----------------------|-------------------|-----------------------------------------------------------------------------------------|
| quoted_cost     | Float                 | Required          | Cost quoted to the customer at the time of booking                                      |
| actual_cost     | Float                 | Required          | Actual cost after a trip was completed                                                  |
| components      | `{ [string]: float }` | Optional          | Breakdown of the different fees that composed a fare, e.g. tolls                        |
| currency        | string                | Required          | ISO 4217 currency code                                                                  |
| payment_methods | `string[]`            | Optional          | Breakdown of different payment methods used for a trip, e.g. cash, card, equity_program |

<<<<<<< HEAD
## Trips
The Trips endpoint serves multiple purposes: 
* Definitively indicating that a Trip (a sequence of events linked by a trip_id) has been completed. For example, from analyzing only the raw Vehicle Events feed, if a trip crosses an Agency's jurisdictional boundaries but does not end within the jurisdiction (last event_type seen is a `leave_jurisdiction`), this can result in a 'dangling trip'. The Trips endpoint satisfies this concern, by acting as a final indication that a trip has been finished, even if it ends outside of jurisdictional boundaries; if a trip has intersected an Agency's jurisdictional boundaries at all during a trip, it is expected that a Provider will send a Trip payload to the Agency following the trip's completion.
* Providing information to an Agency regarding an entire trip, without extending any of the Vehicle Event payloads, or changing any requirements on when Vehicle Events should be sent.

| Field                         | Type                           | Required/Optional      | Field Description                                                                                                                                                                                                                                                                                                             |
|-------------------------------|--------------------------------|------------------------|-------------------------------------------------------------------------------------------------------------------------------------------------------------------------------------------------------------------------------------------------------------------------------------------------------------------------------|
| trip_id                       | UUID                           | Required               | UUID for the trip this payload pertains to                                                                                                                                                                                                                                                                                    |
| provider_id                   | UUID                           | Required               | Provider which managed this trip                                                                                                                                                                                                                                                                                              |
| reservation_method            | Enum                           | Required               | Way the customer created their reservation, see [reservation-method](#reservation-method)                                                                                                                                                                                                                                     |
| reservation_time              | Timestamp                      | Required               | Time the customer *requested* a reservation                                                                                                                                                                                                                                                                                   |
| reservation_type              | Enum                           | Required               | Type of reservation, see [reservation-type](#reservation-type)                                                                                                                                                                                                                                                                |
| quoted_trip_start_time        | Timestamp                      | Required               | Time the trip was estimated or scheduled to start, that was provided to the passenger                                                                                                                                                                                                                                         |
| requested_trip_start_location | `{ lat: number, lng: number }` | Conditionally Required | Location where the customer requested the trip to start (required if this is within jurisdictional boundaries)                                                                                                                                                                                                                |
| dispatch_time                 | Timestamp                      | Conditionally Required | Time the vehicle was dispatched to the customer (required if trip was dispatched)                                                                                                                                                                                                                                             |
| trip_start_time               | Timestamp                      | Conditionally Required | Time the trip started (required if trip started)                                                                                                                                                                                                                                                                              |
| trip_end_time                 | Timestamp                      | Conditionally Required | Time the trip ended (required if trip was completed)                                                                                                                                                                                                                                                                          |
| distance                      | Float                          | Conditionally Required | Total distance of the trip in meters (required if trip was completed)                                                                                                                                                                                                                                                         |
| cancellation_reason           | string                         | Conditionally Required | The reason why a *driver* cancelled a reservation. (required if a driver cancelled a trip, and a `driver_cancellation` event_type was part of the trip)                                                                                                                                                                       |
| fare                          | [Fare](#fare)                  | Conditionally Required | Fare for the trip (required if trip was completed)                                                                                                                                                                                                                                                                            |
| accessibility_options         | Enum[]                         | Optional               | The **union** of any accessibility options requested, and used. E.g. if the passenger requests a vehicle with `wheelchair_accessible`, but doesn’t utilize the features during the trip, the trip payload will include `accessibility_options: ['wheelchair_accessible']`. See [accessibility-options][accessibility-options] |

**Endpoint:** `/trips`  
**Method:** `POST`  
**[Beta feature][beta]:** Yes (as of 1.0.0)  
**Request Body**: A [Trip](#trips)
=======
## Trip Metadata

The Trips endpoint serves two purposes: 

* Definitively indicating that a Trip (a sequence of events linked by a trip_id) has been completed. For example, from analyzing only the raw Vehicle Events feed, if a trip crosses an Agency's jurisdictional boundaries but does not end within the jurisdiction (last event_type seen is a `leave_jurisdiction`), this can result in a 'dangling trip'. The Trips endpoint satisfies this concern, by acting as a final indication that a trip has been finished, even if it ends outside of jurisdictional boundaries; if a trip has intersected an Agency's jurisdictional boundaries at all during a trip, it is expected that a Provider will send a Trip payload to the Agency following the trip's completion.
* Providing information to an Agency regarding an entire trip, without extending any of the Vehicle Event payloads, or changing any requirements on when Vehicle Events should be sent.

| Field                         | Type                           | Required/Optional      | Field Description |
|-------------------------------|--------------------------------|------------------------| ----------------- |
| trip_id                       | UUID                           | Required               | UUID for the trip this payload pertains to |
| journey_id                    | UUID                           | Optional               | A unique ID for associating collections of trips |
| trip_attributes               | `{ [String]: String}`          | Optional               | Trip attributes, given as mode-specific key-value pairs |
| provider_id                   | UUID                           | Required               | Provider which managed this trip |
| reservation_method            | Enum                           | Required               | Way the customer created their reservation, see [reservation-method](#reservation-method) |
| reservation_time              | Timestamp                      | Required               | Time the customer *requested* a reservation |
| reservation_type              | Enum                           | Required               | Type of reservation, see [reservation-type](#reservation-type) |
| quoted_trip_start_time        | Timestamp                      | Required               | Time the trip was estimated or scheduled to start, that was provided to the passenger |
| requested_trip_start_location | `{ lat: number, lng: number }` | Conditionally Required | Location where the customer requested the trip to start (required if this is within jurisdictional boundaries) |
| dispatch_time                 | Timestamp                      | Conditionally Required | Time the vehicle was dispatched to the customer (required if trip was dispatched) |
| trip_start_time               | Timestamp                      | Conditionally Required | Time the trip started (required if trip started)               |
| trip_end_time                 | Timestamp                      | Conditionally Required | Time the trip ended (required if trip was completed)           |
| distance                      | Float                          | Conditionally Required | Total distance of the trip in meters (required if trip was completed) |
| cancellation_reason           | string                         | Conditionally Required | The reason why a *driver* cancelled a reservation. (required if a driver cancelled a trip, and a `driver_cancellation` event_type was part of the trip) |
| fare                          | [Fare](#fare)                  | Conditionally Required | Fare for the trip (required if trip was completed)             |
| accessibility_options         | Enum[]                         | Optional               | The **union** of any accessibility options requested, and used. E.g. if the passenger requests a vehicle with `wheelchair_accessible`, but doesn’t utilize the features during the trip, the trip payload will include `accessibility_options: ['wheelchair_accessible']`. See [accessibility-options][accessibility-options] |

**Endpoint:** `/trip_metadata`  
**Method:** `POST`  
**[Beta feature][beta]:** Yes (as of 2.0.0)  
**Request Body**: A [Trip Metadata](#trip_metadata) object
>>>>>>> 09388d0c

201 Success Response:
Payload which was POST'd

400 Failure Response:
| `error`              | `error_description`                               | `error_details`[]               |
| -------------------- | ------------------------------------------------- | ------------------------------- |
| `bad_param`          | A validation error occurred.                      | Array of parameters with errors |
| `missing_param`      | A required parameter is missing.                  | Array of missing parameters     |

<<<<<<< HEAD
=======

>>>>>>> 09388d0c
[Top][toc]

[accessibility-options]: /general-information.md#accessibility-options
[beta]: /general-information.md#beta-features
[general]: /general-information.md
[geography-driven-events]: /general-information.md#geography-driven-events
[error-messages]: /general-information.md#error-messages
[hdop]: https://en.wikipedia.org/wiki/Dilution_of_precision_(navigation)
<<<<<<< HEAD
[modes]: /general-information.md#modes
=======
[modes]: /modes/README.md
>>>>>>> 09388d0c
[propulsion-types]: /general-information.md#propulsion-types
[responses]: /general-information.md#responses
[stops]: /general-information.md#stops
[toc]: #table-of-contents
[ts]: /general-information.md#timestamps
[vehicle-types]: /general-information.md#vehicle-types
<<<<<<< HEAD
[vehicle-states]: /general-information.md#vehicle-states
[mm-vehicle-events]: /general-information.md#micromobility-vehicle-states--events
[taxi-vehicle-events]: /general-information.md#taxi-vehicle-states--events
=======
[vehicle-states]: /modes#vehicle-states
[vehicle-events]: /modes#event-types
>>>>>>> 09388d0c
[versioning]: /general-information.md#versioning<|MERGE_RESOLUTION|>--- conflicted
+++ resolved
@@ -85,23 +85,6 @@
 ```
 
 A vehicle record is as follows:
-<<<<<<< HEAD
-| Field                   | Type            | Field Description                                                                                    |
-|-------------------------|-----------------|------------------------------------------------------------------------------------------------------|
-| `accessibility_options` | Enum[]          | Accessibility options available for this vehicle, see [Accessibility Options][accessibility-options] |
-| `device_id`             | UUID            | Provided by Operator to uniquely identify a vehicle                                                  |
-| `provider_id`           | UUID            | Issued by Agency and [tracked](../providers.csv)                                                     |
-| `vehicle_id`            | String          | License Plate (if present) or VIN visible on a vehicle                                               |
-| `vehicle_type`          | Enum            | [Vehicle Type][vehicle-types]                                                                        |
-| `propulsion_types`      | Enum[]          | Array of [Propulsion Type][propulsion-types]; allows multiple values                                 |
-| `year`                  | Integer         | Year Manufactured                                                                                    |
-| `mfgr`                  | String          | Vehicle Manufacturer                                                                                 |
-| `mode`              | Enum            | Mode the vehicle is operating under, see [Modes][modes]                                |
-| `model`                 | String          | Vehicle Model                                                                                        |
-| `state`                 | Enum            | Current vehicle state. See [Vehicle State][vehicle-states]                                           |
-| `prev_events`           | Enum[]          | Last [Vehicle Event][vehicle-event]                                                                  |
-| `updated`               | [timestamp][ts] | Date of last event update                                                                            |
-=======
 
 | Field         | Type      | Field Description                       |
 | ------------- | --------- | ----------------------------------------------------------------------------- |
@@ -114,7 +97,6 @@
 | `state`       | Enum      | Current vehicle state. See [Vehicle State][vehicle-states]                    |
 | `prev_events`  | Enum[]      | Last [Vehicle Event][vehicle-events]                                           |
 | `updated`     | [timestamp][ts] | Date of last event update                                                     |
->>>>>>> 09388d0c
 
 404 Failure Response:
 
@@ -131,20 +113,6 @@
 
 Body Params:
 
-<<<<<<< HEAD
-| Field                   | Type    | Required/Optional | Field Description                                                                  |
-|-------------------------|---------|-------------------|------------------------------------------------------------------------------------|
-| `accessibility_options` | Enum[]  | Optional          | Accessibility options available for this vehicle, see [Accessibility Options][accessibility-options]                                   |
-| `device_id`             | UUID    | Required          | Provided by Operator to uniquely identify a vehicle                                |
-| `vehicle_id`            | String  | Required          | License Plate (if present) or VIN visible on a vehicle                             |
-| `vehicle_type`          | Enum    | Required          | [Vehicle Type][vehicle-types]                                                      |
-| `propulsion_types`      | Enum[]  | Required          | Array of [Propulsion Type][propulsion-types]; allows multiple values               |
-| `provider_id`           | UUID    | Optional          | Provider to which the vehicle belongs if different from the authenticated provider |
-| `mode`              | Enum    | Required          | Mode the vehicle is operating under, see [Modes][modes]              |
-| `year`                  | Integer | Optional          | Year Manufactured                                                                  |
-| `mfgr`                  | String  | Optional          | Vehicle Manufacturer                                                               |
-| `model`                 | String  | Optional          | Vehicle Model                                                                      |
-=======
 | Field        | Type    | Required/Optional | Field Description                                                    |
 | ------------ | ------- | ----------------- | -------------------------------------------------------------------- |
 | `device_id`  | UUID    | Required          | Provided by Operator to uniquely identify a vehicle                  |
@@ -153,7 +121,6 @@
 | `mode`       | Enum    | Required          | [Mobility Mode][modes]                                        |
 | `propulsion_types` | Enum[]  | Required          | Array of [Propulsion Type][propulsion-types]; allows multiple values |
 | `vehicle_attributes`        | Array of [vehicle attributes](/modes/#vehicle-attributes)   | Vehicle attributes appropriate for the current mode |
->>>>>>> 09388d0c
 
 201 Success Response:
 
@@ -374,26 +341,18 @@
 If `stop_id` is specified, `GET` will return an array with a single stop record, otherwise it will be a list of all stop records.
 
 ## Reservation Type
-<<<<<<< HEAD
+
 The reservation type enum expresses the urgency of a given reservation. This can be useful when attempting to quantify metrics around trips: for example, computing passenger wait-time. In the `on_demand` case, passenger wait-time may be quantified by the delta between the `reservation_time`, and the pick-up time; however, in the `scheduled` case, the wait time may be quantified based on the delta between the `scheduled_trip_start_time` found in the Trips payload, and the actual `trip_start_time`. 
-=======
-
-The reservation type enum expresses the urgency of a given reservation. This can be useful when attempting to quantify metrics around trips: for example, computing passenger wait-time. In the `on_demand` case, passenger wait-time may be quantified by the delta between the `reservation_time`, and the pick-up time; however, in the `scheduled` case, the wait time may be quantified based on the delta between the `scheduled_trip_start_time` found in the Trips payload, and the actual `trip_start_time`. 
-
->>>>>>> 09388d0c
+
 | `reservation_type` | Description                                                            |
 |--------------------|------------------------------------------------------------------------|
 | `on_demand`        | The passenger requested the vehicle as soon as possible                |
 | `scheduled`        | The passenger requested the vehicle for a scheduled time in the future |
 
 ## Reservation Method
-<<<<<<< HEAD
+
 The reservation method enum describes the different ways in which a passenger can create their reservation.
-=======
-
-The reservation method enum describes the different ways in which a passenger can create their reservation.
-
->>>>>>> 09388d0c
+
 | `reservation_method` | Description                                               |
 |----------------------|-----------------------------------------------------------|
 | `app`                | Reservation was made through an application (mobile/web)  |
@@ -401,13 +360,9 @@
 | `phone_dispatch`     | Reservation was made by calling the dispatch operator     |
 
 ## Fare
-<<<<<<< HEAD
+
 The Fare object describes a fare for a Trip. 
-=======
-
-The Fare object describes a fare for a Trip. 
-
->>>>>>> 09388d0c
+
 | Field           | Type                  | Required/Optional | Field Description                                                                       |
 |-----------------|-----------------------|-------------------|-----------------------------------------------------------------------------------------|
 | quoted_cost     | Float                 | Required          | Cost quoted to the customer at the time of booking                                      |
@@ -416,34 +371,6 @@
 | currency        | string                | Required          | ISO 4217 currency code                                                                  |
 | payment_methods | `string[]`            | Optional          | Breakdown of different payment methods used for a trip, e.g. cash, card, equity_program |
 
-<<<<<<< HEAD
-## Trips
-The Trips endpoint serves multiple purposes: 
-* Definitively indicating that a Trip (a sequence of events linked by a trip_id) has been completed. For example, from analyzing only the raw Vehicle Events feed, if a trip crosses an Agency's jurisdictional boundaries but does not end within the jurisdiction (last event_type seen is a `leave_jurisdiction`), this can result in a 'dangling trip'. The Trips endpoint satisfies this concern, by acting as a final indication that a trip has been finished, even if it ends outside of jurisdictional boundaries; if a trip has intersected an Agency's jurisdictional boundaries at all during a trip, it is expected that a Provider will send a Trip payload to the Agency following the trip's completion.
-* Providing information to an Agency regarding an entire trip, without extending any of the Vehicle Event payloads, or changing any requirements on when Vehicle Events should be sent.
-
-| Field                         | Type                           | Required/Optional      | Field Description                                                                                                                                                                                                                                                                                                             |
-|-------------------------------|--------------------------------|------------------------|-------------------------------------------------------------------------------------------------------------------------------------------------------------------------------------------------------------------------------------------------------------------------------------------------------------------------------|
-| trip_id                       | UUID                           | Required               | UUID for the trip this payload pertains to                                                                                                                                                                                                                                                                                    |
-| provider_id                   | UUID                           | Required               | Provider which managed this trip                                                                                                                                                                                                                                                                                              |
-| reservation_method            | Enum                           | Required               | Way the customer created their reservation, see [reservation-method](#reservation-method)                                                                                                                                                                                                                                     |
-| reservation_time              | Timestamp                      | Required               | Time the customer *requested* a reservation                                                                                                                                                                                                                                                                                   |
-| reservation_type              | Enum                           | Required               | Type of reservation, see [reservation-type](#reservation-type)                                                                                                                                                                                                                                                                |
-| quoted_trip_start_time        | Timestamp                      | Required               | Time the trip was estimated or scheduled to start, that was provided to the passenger                                                                                                                                                                                                                                         |
-| requested_trip_start_location | `{ lat: number, lng: number }` | Conditionally Required | Location where the customer requested the trip to start (required if this is within jurisdictional boundaries)                                                                                                                                                                                                                |
-| dispatch_time                 | Timestamp                      | Conditionally Required | Time the vehicle was dispatched to the customer (required if trip was dispatched)                                                                                                                                                                                                                                             |
-| trip_start_time               | Timestamp                      | Conditionally Required | Time the trip started (required if trip started)                                                                                                                                                                                                                                                                              |
-| trip_end_time                 | Timestamp                      | Conditionally Required | Time the trip ended (required if trip was completed)                                                                                                                                                                                                                                                                          |
-| distance                      | Float                          | Conditionally Required | Total distance of the trip in meters (required if trip was completed)                                                                                                                                                                                                                                                         |
-| cancellation_reason           | string                         | Conditionally Required | The reason why a *driver* cancelled a reservation. (required if a driver cancelled a trip, and a `driver_cancellation` event_type was part of the trip)                                                                                                                                                                       |
-| fare                          | [Fare](#fare)                  | Conditionally Required | Fare for the trip (required if trip was completed)                                                                                                                                                                                                                                                                            |
-| accessibility_options         | Enum[]                         | Optional               | The **union** of any accessibility options requested, and used. E.g. if the passenger requests a vehicle with `wheelchair_accessible`, but doesn’t utilize the features during the trip, the trip payload will include `accessibility_options: ['wheelchair_accessible']`. See [accessibility-options][accessibility-options] |
-
-**Endpoint:** `/trips`  
-**Method:** `POST`  
-**[Beta feature][beta]:** Yes (as of 1.0.0)  
-**Request Body**: A [Trip](#trips)
-=======
 ## Trip Metadata
 
 The Trips endpoint serves two purposes: 
@@ -474,7 +401,6 @@
 **Method:** `POST`  
 **[Beta feature][beta]:** Yes (as of 2.0.0)  
 **Request Body**: A [Trip Metadata](#trip_metadata) object
->>>>>>> 09388d0c
 
 201 Success Response:
 Payload which was POST'd
@@ -485,10 +411,6 @@
 | `bad_param`          | A validation error occurred.                      | Array of parameters with errors |
 | `missing_param`      | A required parameter is missing.                  | Array of missing parameters     |
 
-<<<<<<< HEAD
-=======
-
->>>>>>> 09388d0c
 [Top][toc]
 
 [accessibility-options]: /general-information.md#accessibility-options
@@ -497,23 +419,13 @@
 [geography-driven-events]: /general-information.md#geography-driven-events
 [error-messages]: /general-information.md#error-messages
 [hdop]: https://en.wikipedia.org/wiki/Dilution_of_precision_(navigation)
-<<<<<<< HEAD
-[modes]: /general-information.md#modes
-=======
 [modes]: /modes/README.md
->>>>>>> 09388d0c
 [propulsion-types]: /general-information.md#propulsion-types
 [responses]: /general-information.md#responses
 [stops]: /general-information.md#stops
 [toc]: #table-of-contents
 [ts]: /general-information.md#timestamps
 [vehicle-types]: /general-information.md#vehicle-types
-<<<<<<< HEAD
-[vehicle-states]: /general-information.md#vehicle-states
-[mm-vehicle-events]: /general-information.md#micromobility-vehicle-states--events
-[taxi-vehicle-events]: /general-information.md#taxi-vehicle-states--events
-=======
 [vehicle-states]: /modes#vehicle-states
 [vehicle-events]: /modes#event-types
->>>>>>> 09388d0c
 [versioning]: /general-information.md#versioning