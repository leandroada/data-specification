--- conflicted
+++ resolved
@@ -37,13 +37,9 @@
       "type": "string",
       "description": "The version of MDS this data represents",
       "examples": [
-        "1.1.0"
-      ],
-<<<<<<< HEAD
-      "pattern": "^1\\.1\\.[0-9]+$"
-=======
+        "1.2.0"
+      ],
       "pattern": "^1\\.2\\.[0-9]+$"
->>>>>>> 2bf56517
     },
     "Point": {
       "$id": "#/definitions/Point",
