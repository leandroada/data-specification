# Mobility Data Specification: **Provider**

<a href="/provider/"><img src="https://i.imgur.com/yzXrKpo.png" width="120" align="right" alt="MDS Provider Icon" border="0"></a>

The Provider API endpoints are intended to be implemented by mobility providers and consumed by regulatory agencies. When a municipality queries information from a mobility provider, the Provider API has a historical view of operations in a standard format.

This specification contains a data standard for *mobility as a service* providers to define a RESTful API for municipalities to access on-demand.

## Table of Contents

* [General Information](#general-information)
  * [Versioning](#versioning)
  * [Modes](#modes)
  * [Responses and Error Messages](#responses-and-error-messages)
  * [JSON Schema](#json-schema)
  * [Pagination](#pagination)
  * [Municipality Boundary](#municipality-boundary)
  * [Event Times](#event-times)
  * [Other Data Types](#other-data-types)
* [Trips][trips]
  * [Trips - Query Parameters](#trips---query-parameters)
  * [Routes](#routes)
* [Status Changes][status]
  * [Status Changes - Query Parameters](#status-changes---query-parameters)
* [Reports](#reports)
  * [Reports - Response](#reports---response)
  * [Reports - Example](#reports---example)
  * [Special Group Type](#special-group-type)
  * [Data Redaction](#data-redaction)
* [Realtime Data](#realtime-data)
  * [GBFS](#GBFS)
  * [Data Latency Requirements][data-latency]
  * [Events][events]
  * [Stops](#stops)
  * [Vehicles][vehicles]

## General Information

The following information applies to all `provider` API endpoints. Details on providing authorization to endpoints is specified in the [auth](auth.md) document.

This specification uses data types including timestamps, UUIDs, and vehicle state definitions as described in the MDS [General Information][general-information] document.

[Top][toc]

### Versioning

`provider` APIs must handle requests for specific versions of the specification from clients.

Versioning must be implemented as specified in the [Versioning section][versioning].

### Modes

MDS is intended to be used for multiple transportation modes, including its original micromobility (e-scooters, bikes, etc.) as well as additional modes such as taxis and delivery bots.  A given `provider_id` shall be associated with a single mobility [mode], so that the mode does not have to be specified in each data structure and API call.  A provider implementing more than one mode shall [register](/README.md#providers-using-mds) a `provider_id` for each mode.

[Top][toc]

### Responses and Error Messages

The response to a client request must include a valid HTTP status code defined in the [IANA HTTP Status Code Registry][iana].

See [Responses][responses] for information on valid MDS response codes and [Error Messages][error-messages] for information on formatting error messages.

The response must set the `Content-Type` header as specified in the [Versioning section][versioning].

Response bodies must be a `UTF-8` encoded JSON object and must minimally include the MDS `version` and a `data` payload:

```json
{
    "version": "x.y.z",
    "data": {
        "trips": [{
            "provider_id": "...",
            "trip_id": "...",
        }]
    }
}
```

All response fields must use `lower_case_with_underscores`.

[Top][toc]

### JSON Schema

MDS defines [JSON Schema][json-schema] files for each endpoint.

`provider` API responses must validate against their respective schema files. The schema files always take precedence over the language and examples in this and other supporting documentation meant for *human* consumption.

[Top][toc]

### Pagination

The `/trips` and `/status_changes` endpoints must not use pagination.

If Providers choose to use pagination for either of the `/events` or `/vehicles` endpoints, the pagination must comply with the [JSON API][json-api-pagination] specification.

The following keys must be used for pagination links:

* `first`: url to the first page of data
* `last`: url to the last page of data
* `prev`: url to the previous page of data
* `next`: url to the next page of data

At a minimum, paginated payloads must include a `next` key, which must be set to `null` to indicate the last page of data.

```json
{
    "version": "x.y.z",
    "data": {
        "trips": [{
            "provider_id": "...",
            "trip_id": "...",
        }]
    },
    "links": {
        "first": "https://...",
        "last": "https://...",
        "prev": "https://...",
        "next": "https://..."
    }
}
```

[Top][toc]

### Municipality Boundary

Municipalities requiring MDS Provider API compliance should provide an unambiguous digital source for the municipality boundary. This boundary must be used when determining which data each `provider` API endpoint will include.

The boundary should be defined as a polygon or collection of polygons. The file defining the boundary should be provided in Shapefile or GeoJSON format and hosted online at a published address that all providers and `provider` API consumers can access and download. The boundary description can be sent as a reference to an GeoJSON object or flat-file, if the agency is using [Geography](/geography).

Providers are not required to recalculate the set of historical data that is included when the municipality boundary changes. All new data must use the updated municipality boundary.

[Top][toc]

### Event Times

Because of the unreliability of device clocks, the Provider is unlikely to know with total confidence what time an event occurred at. However, Providers are responsible for constructing as accurate a timeline as possible. Most importantly, the order of the timestamps for a particular device's events must reflect the Provider's best understanding of the order in which those events occurred.

[Top][toc]

### Other Data Types

For Timestamps, Vehicle Types, Propulsion Types, UUIDs, Costs, and Currencies, refer to the MDS [General Information][general-information] document.

[Top][toc]

## Trips

A trip represents a journey taken by a *mobility as a service* customer with a geo-tagged start and stop point.

The trips endpoint allows a user to query historical trip data.

Unless stated otherwise by the municipality, the trips endpoint must return all trips with a `route` which [intersects][intersection] with the [municipality boundary][muni-boundary].

**Endpoint:** `/trips`  
**Method:** `GET`  
**[Beta feature][beta]:** No  
**Schema:** [`trips` schema][trips-schema]  
**`data` Payload:** `{ "trips": [] }`, an array of objects with the following structure  

| Field | Type    | Required/Optional | Comments |
| ----- | -------- | ----------------- | ----- |
| `provider_id` | UUID | Required | A UUID for the Provider, unique within MDS. See MDS [provider list](/providers.csv). |
| `provider_name` | String | Required | The public-facing name of the Provider |
| `device_id` | UUID | Required | A unique device ID in UUID format |
| `vehicle_id` | String | Required | A unique vehicle identifier (visible code, licence plate, etc), visible on the vehicle itself. |
| `vehicle_type` | Enum | Required | See [vehicle types][vehicle-types] table |
| `vehicle_attributes` | Array | Optional | **[Mode](/modes#list-of-supported-modes) Specific**. [Vehicle attributes](/modes#vehicle-attributes) given as unordered key-value pairs |
| `propulsion_types` | Enum[] | Required | Array of [propulsion types][propulsion-types]; allows multiple values |
| `journey_id` | UUID | Optional | A unique [journey ID](/modes#journey-id) for associating collections of trips for its [mode] |
| `trip_type` | Enum | Optional | **[Mode](/modes#list-of-supported-modes) Specific**. The [trip type](/modes#trip-type) describing the purpose of a trip segment |
| `trip_id` | UUID | Required | A unique ID for each trip |
| `trip_duration` | Integer | Required | Time, in Seconds |
| `trip_distance` | Integer | Required | Trip Distance, in Meters |
| `trip_attributes` | Array | Optional | **[Mode](/modes#list-of-supported-modes) Specific**. [Trip attributes](/modes#trip-attributes) given as unordered key-value pairs |
| `start_time` | [timestamp][ts] | Required | Start of the passenger/driver trip |
| `end_time` | [timestamp][ts] | Required | End of the passenger/driver trip |
| `start_location` | GeoJSON [Point Feature][point-geo] | Required | Location of the start of the trip. See also [Stop-based Geographic Data][stop-based-geo]. |
| `end_location` | GeoJSON [Point Feature][point-geo] | Required | Location of the end of the trip. See also [Stop-based Geographic Data][stop-based-geo]. |
| `route` | GeoJSON `FeatureCollection` | Required | See [Routes](#routes) detail below. Note the `start_location` and `end_location` fields in this object are duplicated in the `route` data. |
| `accuracy` | Integer | Required | The approximate level of accuracy, in meters, of `Points` within `route` |
| `publication_time` | [timestamp][ts] | Optional | Date/time that trip became available through the trips endpoint |
| `parking_verification_url` | String | Optional | A URL to a photo (or other evidence) of proper vehicle parking |
| `standard_cost` | Integer | Optional | The cost, in the currency defined in `currency`, that it would cost to perform that trip in the standard operation of the System (see [Costs & Currencies][costs-and-currencies]) |
| `actual_cost` | Integer | Optional | The actual cost, in the currency defined in `currency`, paid by the customer of the *mobility as a service* provider (see [Costs & Currencies][costs-and-currencies]) |
| `currency` | String | Optional, USD cents is implied if null.| An [ISO 4217 Alphabetic Currency Code][iso4217] representing the currency of the payee (see [Costs & Currencies][costs-and-currencies]) |

[Top][toc]

### Trips - Query Parameters

The `/trips` API should allow querying trips with the following query parameters:

| Parameter | Format | Expected Output |
| --------------- | ------ | --------------- |
| `end_time` | `YYYY-MM-DDTHH`, an [ISO 8601](https://en.wikipedia.org/wiki/ISO_8601) extended datetime representing an UTC hour between 00 and 23. | All trips with an end time occurring within the hour. For example, requesting `end_time=2019-10-01T07` returns all trips where `2019-10-01T07:00:00 <= trip.end_time < 2019-10-01T08:00:00` UTC. |

Without an `end_time` query parameter, `/trips` shall return a `400 Bad Request` error.

### Trips - Responses

The API's response will depend on the hour queried and the status of data
processing for that hour:

* For hours that are not yet in the past the API shall return a `404 Not Found`
  response.
* For hours in which the provider was not operating the API shall return a
  `404 Not Found` response.
* For hours that are in the past but for which data is not yet available
  the API shall return a `102 Processing` response.
* For all other hours the API shall return a `200 OK` response with a fully
  populated body, even for hours that contain no trips to report.
  If the hour has no trips to report the response shall contain an empty
  array of trips:
  
    ```json
    {
        "version": "x.y.z",
        "data": {
            "trips": []
        }
    }
    ```

For the near-ish real time use cases, please use the [events][events] endpoint.

[Top][toc]

### Routes

To represent a route, MDS `provider` APIs must create a GeoJSON [`FeatureCollection`][geojson-feature-collection], which includes every [observed point][point-geo] in the route, even those which occur outside the [municipality boundary][muni-boundary].

Routes must include at least 2 points: the start point and end point. Routes must include all possible GPS or GNSS samples collected by a Provider. Providers may round the latitude and longitude to the level of precision representing the maximum accuracy of the specific measurement. For example, [a-GPS][agps] is accurate to 5 decimal places, [differential GPS][dgps] is generally accurate to 6 decimal places. Providers may round those readings to the appropriate number for their systems.

Trips that start or end at a [Stop][stops] must include a `stop_id` property in the first (when starting) and last (when ending) Feature of the `route`. See [Stop-based Geographic Data][stop-based-geo] for more information.

```js
"route": {
    "type": "FeatureCollection",
    "features": [{
        "type": "Feature",
        "properties": {
            "timestamp": 1529968782421,
            // Required for Trips starting at a Stop
            "stop_id": "95084833-6a3f-4770-9919-de1ab4b8989b",
        },
        "geometry": {
            "type": "Point",
            "coordinates": [
                -118.46710503101347,
                33.9909333514159
            ]
        }
    },
    {
        "type": "Feature",
        "properties": {
            "timestamp": 1531007628377,
            // Required for Trips ending at a Stop
            "stop_id": "b813cde2-a41c-4ae3-b409-72ff221e003d"
        },
        "geometry": {
            "type": "Point",
            "coordinates": [
                -118.464851975441,
                33.990366257735
            ]
        }
    }]
}
```

[Top][toc]

## Status Changes

The status of the inventory of vehicles available for customer use.

The status changes endpoint allows a user to query the historical availability for a system within a time range.

Unless stated otherwise by the municipality, this endpoint must return only those status changes with a `event_location` that [intersects](#intersection-operation) with the [municipality boundary](#municipality-boundary).

> Note: As a result of this definition, consumers should query the [trips endpoint][trips] to infer when vehicles enter or leave the municipality boundary.

**Endpoint:** `/status_changes`  
**Method:** `GET`  
**[Beta feature][beta]:** No  
**Schema:** [`status_changes` schema][status-schema]  
**`data` Payload:** `{ "status_changes": [] }`, an array of objects with the following structure

| Field | Type | Required/Optional | Comments |
| ----- | ---- | ----------------- | ----- |
| `provider_id` | UUID | Required | A UUID for the Provider, unique within MDS. See MDS [provider list](/providers.csv). |
| `provider_name` | String | Required | The public-facing name of the Provider |
| `device_id` | UUID | Required | A unique device ID in UUID format |
| `vehicle_id` | String | Required | A unique vehicle identifier (visible code, licence plate, etc), visible on the vehicle itself |
| `vehicle_type` | Enum | Required | see [vehicle types][vehicle-types] table |
| `vehicle_attributes` | Array | Optional | **[Mode](/modes#list-of-supported-modes) Specific**. [Vehicle attributes](/modes#vehicle-attributes) given as mode-specific unordered key-value pairs |
| `propulsion_types` | Enum[] | Required | Array of [propulsion types][propulsion-types]; allows multiple values |
| `vehicle_state` | Enum | Required | See [vehicle state][vehicle-states] table |
| `event_types` | Enum[] | Required | Vehicle [event types][vehicle-events] for state change, with allowable values determined by `vehicle_state` |
| `event_time` | [timestamp][ts] | Required | Date/time that event occurred at. See [Event Times][event-times] |
| `publication_time` | [timestamp][ts] | Optional | Date/time that event became available through the status changes endpoint |
| `event_location` | GeoJSON [Point Feature][point-geo] | Required | See also [Stop-based Geographic Data][stop-based-geo]. |
| `event_geographies` | UUID[] | Optional | **[Beta feature](/general-information.md#beta-features):** *Yes (as of 1.1.0)*. Array of Geography UUIDs consisting of every Geography that contains the location of the status change. See [Geography Driven Events][geography-driven-events]. Required if `event_location` is not present. |
| `battery_percent`       | Integer          | Required if Applicable | Percent battery charge of vehicle, expressed between 0 and 100 |
| `fuel_percent`       | Integer          | Required if Applicable | Percent fuel in vehicle, expressed between 0 and 100 |
| `trip_id` | UUID | Required if Applicable | Trip UUID (foreign key to /trips endpoint), required if `event_types` contains `trip_start`, `trip_end`, `trip_cancel`, `trip_enter_jurisdiction`, or `trip_leave_jurisdiction` |
| `associated_ticket` | String | Optional | Identifier for an associated ticket inside an Agency-maintained 311 or CRM system |

[Top][toc]

### Status Changes - Query Parameters

The `/status_changes` API should allow querying status changes with the following query parameters:

| Parameter | Format | Expected Output |
| --------------- | ------ | --------------- |
| `event_time` | `YYYY-MM-DDTHH`, an [ISO 8601](https://en.wikipedia.org/wiki/ISO_8601) extended datetime representing an UTC hour between 00 and 23. | All status changes with an event time occurring within the hour. For example, requesting `event_time=2019-10-01T07` returns all status changes where `2019-10-01T07:00:00 <= status_change.event_time < 2019-10-01T08:00:00` UTC. |

Without an `event_time` query parameter, `/status_changes` shall return a `400 Bad Request` error.

### Status Changes - Responses

The API's response will depend on the hour queried and the status of data
processing for that hour:

* For hours that are not yet in the past the API shall return a `404 Not Found`
  response.
* For hours in which the provider was not operating the API shall return a
  `404 Not Found` response.
* For hours that are in the past but for which data is not yet available
  the API shall return a `102 Processing` response.
* For all other hours the API shall return a `200 OK` response with a fully
  populated body, even for hours that contain no status changes to report.
  If the hour has no status changes to report the response shall contain an
  empty array of status changes:
  
    ```json
    {
        "version": "x.y.z",
        "data": {
            "status_changes": []
        }
    }
    ```

[Top][toc]

## Reports

Reports are information that providers can send back to agencies containing aggregated data that is not contained within other MDS endpoints, like counts of special groups of riders. These supplemental reports are not a substitute for other MDS Provider endpoints.

The authenticated reports are monthly, historic flat files that may be pre-generated by the provider. 

### Reports - Response

**Endpoint:** `/reports`  
**Method:** `GET`  
**[Beta feature][beta]:** Yes (as of 1.1.0). [Leave feedback](https://github.com/openmobilityfoundation/mobility-data-specification/issues/672)  
**Schema:** TBD when out of beta  
**`data` Filename:** monthly file named by year and month, e.g. `/reports/YYYY-MM.csv`  
**`data` Payload:** monthly CSV files with the following structure: 

<<<<<<< HEAD
| Name               | Type                                      | Comments                                         |
| ------------------ | ----------------------------------------- | ------------------------------------------------ |
| Provider ID        | UUID                                      | A UUID for the Provider, unique within MDS. See MDS provider_id in [provider list](/providers.csv). |
| StartDate          | date                                      | Start date of trip the data row, ISO 8601 format, local timezone |
| Duration           | string                                    | Value is always `P1M` for monthly. Based on [ISO 8601 duration](https://en.wikipedia.org/wiki/ISO_8601#Durations) |
| Special Group Type | [Special Group Type](#special-group-type) | Type that applies to this row                    |
| Geography ID       | [Geography](/geography)                   | ID that applies to this row. Includes all IDs in /geography. When there is no /geography then return `null` for this value and return counts based on the entire operating area. |
| Vehicle Type       | [Vehicle Type](/agency#vehicle-type)      | Type that applies to this row                    |
| Trip Count         | integer                                   | Count of trips taken for this row                |
| Rider Count        | integer                                   | Count of unique riders for this row              |
=======
| Column Name          | Type                                      | Comments                                         |
|----------------------| ----------------------------------------- | ------------------------------------------------ |
| `start_date`         | date                                      | Start date of trip the data row, ISO 8601 format, local timezone |
| `duration`           | string                                    | Value is always `P1M` for monthly. Based on [ISO 8601 duration](https://en.wikipedia.org/wiki/ISO_8601#Durations) |
| `special_group_type` | [Special Group Type](#special-group-type) | Type that applies to this row                    |
| `geography_id`       | [Geography](/geography)                   | ID that applies to this row. Includes all IDs in /geography. When there is no /geography then return `null` for this value and return counts based on the entire operating area. |
| `vehicle_type`       | [Vehicle Type](/agency#vehicle-type)      | Type that applies to this row                    |
| `trip_count`         | integer                                   | Count of trips taken for this row                |
| `rider_count`        | integer                                   | Count of unique riders for this row              |
>>>>>>> 31ce8f97

#### Data Notes

Report contents include every combination of special group types, geography IDs, and vehicle types in operation for each month since the provider began operations in the jurisdiction. New files are added monthly in addition to the previous monthly historic files. 

Counts are calculated based the agency's local time zone, and this time zone is returned within the `StartDate` value. For months where there is a Daylight Saving Time change, use the timezone that is in the majority of the month. Note that StartDate is based on the moment the trip starts.

All geography IDs included in the city published [Geography](/geography) API endpoint are included in the report results. In lieu of serving an API, this can alternately be a [flat file](/geography#file-format) created by the city and sent to the provider via link. If there is no `/geography` available, then counts are for the entire agency operating area, and `null` is returned for each Geography ID. 

[Top][toc]

### Reports - Example

For 3 months of a single provider operation in a city (September 2019 through November 2019) for 3 geographies, 2 vehicle types, and 1 special group. Timezone is Eastern Time in the US which is _-4_ from UTC before November 3, 2019, and _-5_ after. Values of `-1` represent [redacted data](#data-redaction) counts.

**September 2019** `/reports/2019-09.csv`

```csv
<<<<<<< HEAD
Provider ID,StartDate,Duration,Special Group Type,Geography ID,Vehicle Type,Trip Count,Rider Count
48415839-3e38-4ba5-a557-e45fb4e6a0a3,2019-09-01T00:00-04,P1M,all_riders,44428624-186b-4fc3-a7fb-124f487464a1,scooter,1302,983
48415839-3e38-4ba5-a557-e45fb4e6a0a3,2019-09-01T00:00-04,P1M,low_income,44428624-186b-4fc3-a7fb-124f487464a1,scooter,201,104
48415839-3e38-4ba5-a557-e45fb4e6a0a3,2019-09-01T00:00-04,P1M,all_riders,44428624-186b-4fc3-a7fb-124f487464a1,bicycle,530,200
48415839-3e38-4ba5-a557-e45fb4e6a0a3,2019-09-01T00:00-04,P1M,low_income,44428624-186b-4fc3-a7fb-124f487464a1,bicycle,75,26
48415839-3e38-4ba5-a557-e45fb4e6a0a3,2019-09-01T00:00-04,P1M,all_riders,03db06d0-3998-406a-92c7-25a83fc2784a,scooter,687,450
48415839-3e38-4ba5-a557-e45fb4e6a0a3,2019-09-01T00:00-04,P1M,low_income,03db06d0-3998-406a-92c7-25a83fc2784a,scooter,98,45
48415839-3e38-4ba5-a557-e45fb4e6a0a3,2019-09-01T00:00-04,P1M,all_riders,03db06d0-3998-406a-92c7-25a83fc2784a,bicycle,256,104
48415839-3e38-4ba5-a557-e45fb4e6a0a3,2019-09-01T00:00-04,P1M,low_income,03db06d0-3998-406a-92c7-25a83fc2784a,bicycle,41,16
48415839-3e38-4ba5-a557-e45fb4e6a0a3,2019-09-01T00:00-04,P1M,all_riders,8ad39dc3-005b-4348-9d61-c830c54c161b,scooter,201,140
48415839-3e38-4ba5-a557-e45fb4e6a0a3,2019-09-01T00:00-04,P1M,low_income,8ad39dc3-005b-4348-9d61-c830c54c161b,scooter,35,21
48415839-3e38-4ba5-a557-e45fb4e6a0a3,2019-09-01T00:00-04,P1M,all_riders,8ad39dc3-005b-4348-9d61-c830c54c161b,bicycle,103,39
48415839-3e38-4ba5-a557-e45fb4e6a0a3,2019-09-01T00:00-04,P1M,low_income,8ad39dc3-005b-4348-9d61-c830c54c161b,bicycle,15,-1
=======
start_date,duration,special_group_type,geography_id,vehicle_type,trip_count,rider_count
2019-09-01T00:00-04,P1M,all_riders,44428624-186b-4fc3-a7fb-124f487464a1,scooter,1302,983
2019-09-01T00:00-04,P1M,low_income,44428624-186b-4fc3-a7fb-124f487464a1,scooter,201,104
2019-09-01T00:00-04,P1M,all_riders,44428624-186b-4fc3-a7fb-124f487464a1,bicycle,530,200
2019-09-01T00:00-04,P1M,low_income,44428624-186b-4fc3-a7fb-124f487464a1,bicycle,75,26
2019-09-01T00:00-04,P1M,all_riders,03db06d0-3998-406a-92c7-25a83fc2784a,scooter,687,450
2019-09-01T00:00-04,P1M,low_income,03db06d0-3998-406a-92c7-25a83fc2784a,scooter,98,45
2019-09-01T00:00-04,P1M,all_riders,03db06d0-3998-406a-92c7-25a83fc2784a,bicycle,256,104
2019-09-01T00:00-04,P1M,low_income,03db06d0-3998-406a-92c7-25a83fc2784a,bicycle,41,16
2019-09-01T00:00-04,P1M,all_riders,8ad39dc3-005b-4348-9d61-c830c54c161b,scooter,201,140
2019-09-01T00:00-04,P1M,low_income,8ad39dc3-005b-4348-9d61-c830c54c161b,scooter,35,21
2019-09-01T00:00-04,P1M,all_riders,8ad39dc3-005b-4348-9d61-c830c54c161b,bicycle,103,39
2019-09-01T00:00-04,P1M,low_income,8ad39dc3-005b-4348-9d61-c830c54c161b,bicycle,15,-1
>>>>>>> 31ce8f97
```

**October 2019** `/reports/2019-10.csv`

```csv
<<<<<<< HEAD
Provider ID,StartDate,Duration,Special Group Type,Geography ID,Vehicle Type,Trip Count,Rider Count
48415839-3e38-4ba5-a557-e45fb4e6a0a3,2019-10-01T00:00-04,P1M,all_riders,44428624-186b-4fc3-a7fb-124f487464a1,scooter,1042,786
48415839-3e38-4ba5-a557-e45fb4e6a0a3,2019-10-01T00:00-04,P1M,low_income,44428624-186b-4fc3-a7fb-124f487464a1,scooter,161,83
48415839-3e38-4ba5-a557-e45fb4e6a0a3,2019-10-01T00:00-04,P1M,all_riders,44428624-186b-4fc3-a7fb-124f487464a1,bicycle,424,160
48415839-3e38-4ba5-a557-e45fb4e6a0a3,2019-10-01T00:00-04,P1M,low_income,44428624-186b-4fc3-a7fb-124f487464a1,bicycle,60,0
48415839-3e38-4ba5-a557-e45fb4e6a0a3,2019-10-01T00:00-04,P1M,all_riders,03db06d0-3998-406a-92c7-25a83fc2784a,scooter,550,360
48415839-3e38-4ba5-a557-e45fb4e6a0a3,2019-10-01T00:00-04,P1M,low_income,03db06d0-3998-406a-92c7-25a83fc2784a,scooter,78,36
48415839-3e38-4ba5-a557-e45fb4e6a0a3,2019-10-01T00:00-04,P1M,all_riders,03db06d0-3998-406a-92c7-25a83fc2784a,bicycle,205,83
48415839-3e38-4ba5-a557-e45fb4e6a0a3,2019-10-01T00:00-04,P1M,low_income,03db06d0-3998-406a-92c7-25a83fc2784a,bicycle,33,13
48415839-3e38-4ba5-a557-e45fb4e6a0a3,2019-10-01T00:00-04,P1M,all_riders,8ad39dc3-005b-4348-9d61-c830c54c161b,scooter,161,112
48415839-3e38-4ba5-a557-e45fb4e6a0a3,2019-10-01T00:00-04,P1M,low_income,8ad39dc3-005b-4348-9d61-c830c54c161b,scooter,28,-1
48415839-3e38-4ba5-a557-e45fb4e6a0a3,2019-10-01T00:00-04,P1M,all_riders,8ad39dc3-005b-4348-9d61-c830c54c161b,bicycle,82,31
48415839-3e38-4ba5-a557-e45fb4e6a0a3,2019-10-01T00:00-04,P1M,low_income,8ad39dc3-005b-4348-9d61-c830c54c161b,bicycle,-1,0
=======
start_date,duration,special_group_type,geography_id,vehicle_type,trip_count,rider_count
2019-10-01T00:00-04,P1M,all_riders,44428624-186b-4fc3-a7fb-124f487464a1,scooter,1042,786
2019-10-01T00:00-04,P1M,low_income,44428624-186b-4fc3-a7fb-124f487464a1,scooter,161,83
2019-10-01T00:00-04,P1M,all_riders,44428624-186b-4fc3-a7fb-124f487464a1,bicycle,424,160
2019-10-01T00:00-04,P1M,low_income,44428624-186b-4fc3-a7fb-124f487464a1,bicycle,60,0
2019-10-01T00:00-04,P1M,all_riders,03db06d0-3998-406a-92c7-25a83fc2784a,scooter,550,360
2019-10-01T00:00-04,P1M,low_income,03db06d0-3998-406a-92c7-25a83fc2784a,scooter,78,36
2019-10-01T00:00-04,P1M,all_riders,03db06d0-3998-406a-92c7-25a83fc2784a,bicycle,205,83
2019-10-01T00:00-04,P1M,low_income,03db06d0-3998-406a-92c7-25a83fc2784a,bicycle,33,13
2019-10-01T00:00-04,P1M,all_riders,8ad39dc3-005b-4348-9d61-c830c54c161b,scooter,161,112
2019-10-01T00:00-04,P1M,low_income,8ad39dc3-005b-4348-9d61-c830c54c161b,scooter,28,-1
2019-10-01T00:00-04,P1M,all_riders,8ad39dc3-005b-4348-9d61-c830c54c161b,bicycle,82,31
2019-10-01T00:00-04,P1M,low_income,8ad39dc3-005b-4348-9d61-c830c54c161b,bicycle,-1,0
>>>>>>> 31ce8f97
```

**November 2019** `/reports/2019-11.csv`

```csv
<<<<<<< HEAD
Provider ID,StartDate,Duration,Special Group Type,Geography ID,Vehicle Type,Trip Count,Rider Count
48415839-3e38-4ba5-a557-e45fb4e6a0a3,2019-11-01T00:00-05,P1M,all_riders,44428624-186b-4fc3-a7fb-124f487464a1,scooter,834,629
48415839-3e38-4ba5-a557-e45fb4e6a0a3,2019-11-01T00:00-05,P1M,low_income,44428624-186b-4fc3-a7fb-124f487464a1,scooter,129,66
48415839-3e38-4ba5-a557-e45fb4e6a0a3,2019-11-01T00:00-05,P1M,all_riders,44428624-186b-4fc3-a7fb-124f487464a1,bicycle,339,128
48415839-3e38-4ba5-a557-e45fb4e6a0a3,2019-11-01T00:00-05,P1M,low_income,44428624-186b-4fc3-a7fb-124f487464a1,bicycle,48,-1
48415839-3e38-4ba5-a557-e45fb4e6a0a3,2019-11-01T00:00-05,P1M,all_riders,03db06d0-3998-406a-92c7-25a83fc2784a,scooter,440,288
48415839-3e38-4ba5-a557-e45fb4e6a0a3,2019-11-01T00:00-05,P1M,low_income,03db06d0-3998-406a-92c7-25a83fc2784a,scooter,62,29
48415839-3e38-4ba5-a557-e45fb4e6a0a3,2019-11-01T00:00-05,P1M,all_riders,03db06d0-3998-406a-92c7-25a83fc2784a,bicycle,164,66
48415839-3e38-4ba5-a557-e45fb4e6a0a3,2019-11-01T00:00-05,P1M,low_income,03db06d0-3998-406a-92c7-25a83fc2784a,bicycle,26,0
48415839-3e38-4ba5-a557-e45fb4e6a0a3,2019-11-01T00:00-05,P1M,all_riders,8ad39dc3-005b-4348-9d61-c830c54c161b,scooter,129,90
48415839-3e38-4ba5-a557-e45fb4e6a0a3,2019-11-01T00:00-05,P1M,low_income,8ad39dc3-005b-4348-9d61-c830c54c161b,scooter,22,-1
48415839-3e38-4ba5-a557-e45fb4e6a0a3,2019-11-01T00:00-05,P1M,all_riders,8ad39dc3-005b-4348-9d61-c830c54c161b,bicycle,-1,25
48415839-3e38-4ba5-a557-e45fb4e6a0a3,2019-11-01T00:00-05,P1M,low_income,8ad39dc3-005b-4348-9d61-c830c54c161b,bicycle,0,0
=======
start_date,duration,special_group_type,geography_id,vehicle_type,trip_count,rider_count
2019-11-01T00:00-05,P1M,all_riders,44428624-186b-4fc3-a7fb-124f487464a1,scooter,834,629
2019-11-01T00:00-05,P1M,low_income,44428624-186b-4fc3-a7fb-124f487464a1,scooter,129,66
2019-11-01T00:00-05,P1M,all_riders,44428624-186b-4fc3-a7fb-124f487464a1,bicycle,339,128
2019-11-01T00:00-05,P1M,low_income,44428624-186b-4fc3-a7fb-124f487464a1,bicycle,48,-1
2019-11-01T00:00-05,P1M,all_riders,03db06d0-3998-406a-92c7-25a83fc2784a,scooter,440,288
2019-11-01T00:00-05,P1M,low_income,03db06d0-3998-406a-92c7-25a83fc2784a,scooter,62,29
2019-11-01T00:00-05,P1M,all_riders,03db06d0-3998-406a-92c7-25a83fc2784a,bicycle,164,66
2019-11-01T00:00-05,P1M,low_income,03db06d0-3998-406a-92c7-25a83fc2784a,bicycle,26,0
2019-11-01T00:00-05,P1M,all_riders,8ad39dc3-005b-4348-9d61-c830c54c161b,scooter,129,90
2019-11-01T00:00-05,P1M,low_income,8ad39dc3-005b-4348-9d61-c830c54c161b,scooter,22,-1
2019-11-01T00:00-05,P1M,all_riders,8ad39dc3-005b-4348-9d61-c830c54c161b,bicycle,-1,25
2019-11-01T00:00-05,P1M,low_income,8ad39dc3-005b-4348-9d61-c830c54c161b,bicycle,0,0
>>>>>>> 31ce8f97
```

[Top][toc]

### Special Group Type	

Here are the possible values for the `special_group_type` dimension field:	

| Name             | Description                                                                                                           |	
| ---------------- | --------------------------------------------------------------------------------------------------------------------- |	
| low_income       | Trips where a low income discount is applied by the provider, e.g., a discount from a qualified provider equity plan. |	
| adaptive_scooter | Trips taken on a scooter with features to improve accessibility for people with disabilities, e.g., scooter with a seat or wider base |
| all_riders       | All riders from any group                                                                                             |	

Other special group types may be added in future MDS releases as relevant agency and provider use cases are identified. When additional special group types or metrics are proposed, a thorough review of utility and relevance in program oversight, evaluation, and policy development should be done by OMF Working Groups, as well as any privacy implications by the OMF Privacy Committee.

[Top][toc]

### Data Redaction

Some combinations of parameters may return a small count of trips, which could increase a privacy risk of re-identification. To correct for that, Reports does not return data below a certain count of results. This data redaction is called k-anonymity, and the threshold is set at a k-value of 10. For more explanation of this methodology, see our [Data Redaction Guidance document](https://github.com/openmobilityfoundation/mobility-data-specification/wiki/MDS-Data-Redaction).

**If the query returns fewer than `10` trips in a count, then that row's count value is returned as "-1".** Note "0" values are also returned as "-1" since the goal is to group both low and no count values for privacy. 

As Reports is in [beta][beta], this value may be adjusted in future releases and/or may become dynamic to account for specific categories of use cases and users. To improve the specification and to inform future guidance, beta users are encouraged to share their feedback and questions about k-values on this [discussion thread](https://github.com/openmobilityfoundation/mobility-data-specification/discussions/622).

Using k-anonymity will reduce, but not necessarily eliminate the risk that an individual could be re-identified in a dataset, and this data should still be treated as sensitive. This is just one part of good privacy protection practices, which you can read more about in our [MDS Privacy Guide for Cities](https://github.com/openmobilityfoundation/governance/blob/main/documents/OMF-MDS-Privacy-Guide-for-Cities.pdf). 

[Top][toc]

## Realtime Data

### GBFS

All MDS compatible `provider` APIs must expose a public [GBFS](https://github.com/NABSA/gbfs) feed as well. Compatibility with [GBFS 2.0](https://github.com/NABSA/gbfs/blob/v2.0/gbfs.md) or greater is advised due to privacy concerns and support for micromobility.

GBFS 2.0 includes some changes that may make it less useful for regulatory purposes (specifically, the automatic rotation of vehicle IDs). The [`/vehicles`](#vehicles) endpoint offers an alternative to GBFS that may more effectively meet the use cases of regulators. See our [MDS Vehicles Guide](https://github.com/openmobilityfoundation/mobility-data-specification/wiki/MDS-Vehicles) for how this compares to GBFS `/free_bike_status`. Additional information on MDS and GBFS can be found in this [guidance document](https://github.com/openmobilityfoundation/governance/blob/main/technical/GBFS_and_MDS.md).

[Top][toc]

### Data Latency Requirements

The data returned by a near-realtime endpoint should be as close to realtime as possible, but in no case should it be more than 5 minutes out-of-date. Near-realtime endpoints must contain `last_updated` and `ttl` properties in the top-level of the response body. These properties are defined as:

Field Name          | Required  | Defines
--------------------| ----------| ----------
last_updated        | Yes       | Timestamp indicating the last time the data in this feed was updated
ttl                 | Yes       | Integer representing the number of milliseconds before the data in this feed will be updated again (0 if the data should always be refreshed).

[Top][toc]

### Events

The `/events` endpoint is a near-realtime feed of status changes, designed to give access to as recent as possible series of events.

The `/events` endpoint functions similarly to `/status_changes`, but shall not include data older than 2 weeks (that should live in `/status_changes.`)

Unless stated otherwise by the municipality, this endpoint must return only those events with an `event_location` that [intersects][intersection] with the [municipality boundary][muni-boundary].

> Note: As a result of this definition, consumers should query the [trips endpoint][trips] to infer when vehicles enter or leave the municipality boundary.

See also [Stop-based Geographic Data][stop-based-geo].

The schema and datatypes are the same as those defined for [`/status_changes`][status].

**Endpoint:** `/events`  
**Method:** `GET`  
**[Beta feature][beta]:** No (as of 1.0.0)  
**Schema:** [`events` schema][events-schema]  
**`data` Payload:** `{ "status_changes": [] }`, an array of objects with the same structure as in [`/status_changes`][status]

#### Events Query Parameters

The events API should allow querying with a combination of query parameters:

| Parameter | Type | Expected Output |
| ----- | ---- | -------- |
| `start_time` | [timestamp][ts] | status changes where `start_time <= status_change.event_time` |
| `end_time` | [timestamp][ts] | status changes where `status_change.event_time < end_time` |

Should either side of the requested time range be missing, `/events` shall return a `400 Bad Request` error.

Should either side of the requested time range be greater than 2 weeks before the time of the request, `/events` shall return a `400 Bad Request` error.

[Top][toc]

### Stops

Stop information should be updated on a near-realtime basis by providers who operate _docked_ mobility devices in a given municipality.

In addition to the standard [Provider payload wrapper](#response-format), responses from this endpoint should contain the last update timestamp and amount of time until the next update in accordance with the [Data Latency Requirements][data-latency]:

```json
{
    "version": "x.y.z",
    "data": {
        "stops": []
    },
    "last_updated": "12345",
    "ttl": "12345"
}
```

**Endpoint:** `/stops/:stop_id`  
**Method:** `GET`  
**[Beta feature][beta]:** Yes (as of 1.0.0). [Leave feedback](https://github.com/openmobilityfoundation/mobility-data-specification/issues/638)  
**Schema:** [`stops` schema][stops-schema]  
**`data` Payload:** `{ "stops": [] }`, an array of [Stops][stops]

In the case that a `stop_id` query parameter is specified, the `stops` array returned will only have one entry. In the case that no `stop_id` query parameter is specified, all stops will be returned.

[Top][toc]

### Vehicles

The `/vehicles` is a near-realtime endpoint and returns the current status of vehicles in an agency's [Jurisdiction](/general-information.md#definitions) and/or area of agency responsibility. All vehicles that are currently in any [`vehicle_state`][vehicle-states] should be returned in this payload. Since all states are returned, care should be taken to filter out states not in the [PROW](/general-information.md#definitions) if doing vehicle counts. For the states `elsewhere` and `removed` which include vehicles not in the [PROW](/general-information.md#definitions) but provide some operational clarity for agencies, these must only persist in the feed for 90 minutes before being removed. 

Data in this endpoint should reconcile with data from the historic [`/status_changes`](/provider#status-changes) enpdoint, though `/status_changes` is the source of truth if there are discrepancies. 

As with other MDS APIs, `/vehicles` is intended for use by regulators, not by the general public. `/vehicles` can be deployed by providers as a standalone MDS endpoint for agencies without requiring the use of other endpoints, due to the [modularity](/README.md#modularity) of MDS. See our [MDS Vehicles Guide](https://github.com/openmobilityfoundation/mobility-data-specification/wiki/MDS-Vehicles) for how this compares to GBFS `/free_bike_status`. Note that using authenticated `/vehicles` does not replace the role of a public [GBFS][gbfs] feed in enabling consumer-facing applications. If a provider is using both `/vehicles` and GBFS endpoints, the `/vehicles` endpoint should be considered source of truth regarding an agency's compliance checks.

In addition to the standard [Provider payload wrapper](#response-format), responses from this endpoint should contain the last update timestamp and amount of time until the next update in accordance with the [Data Latency Requirements][data-latency]:

```json
{
    "version": "x.y.z",
    "data": {
        "vehicles": []
    },
    "last_updated": "12345",
    "ttl": "12345"
}
```

**Endpoint:** `/vehicles`  
**Method:** `GET`  
**[Beta feature][beta]:** No (as of 1.2.0)  
**Schema:** [`vehicles` schema][vehicles-schema]  
**`data` Payload:** `{ "vehicles": [] }`, an array of objects with the following structure

| Field | Type | Required/Optional | Comments |
| ----- | ---- | ----------------- | ----- |
| `provider_id` | UUID | Required | A UUID for the Provider, unique within MDS. See MDS [provider list](/providers.csv). |
| `provider_name` | String | Required | The public-facing name of the Provider |
| `device_id` | UUID | Required | A unique device ID in UUID format, should match this device in Provider |
| `vehicle_id` | String | Required | A unique vehicle identifier (visible code, licence plate, etc), visible on the vehicle itself |
| `vehicle_type` | Enum | Required | see [vehicle types][vehicle-types] table |
| `vehicle_attributes` | Array | Optional | **[Mode](/modes#list-of-supported-modes) Specific**. [Vehicle attributes](/modes#vehicle-attributes) given as mode-specific unordered key-value pairs |
| `propulsion_types` | Enum[] | Required | Array of [propulsion types][propulsion-types]; allows multiple values |
| `battery_capacity` | Integer  | Required if Available | Capacity of battery expressed as milliamp hours (mAh) |
| `fuel_capacity` | Integer  | Required if Available | Capacity of fuel tank (liquid, solid, gaseous) expressed in liters |
| `last_event_time` | [timestamp][ts] | Required | Date/time when last state change occurred. See [Event Times][event-times] |
| `last_vehicle_state` | Enum | Required | [Vehicle state][vehicle-states] of most recent state change. |
| `last_event_types` | Enum[] | Required | [Vehicle event(s)][vehicle-events] of most recent state change, allowable values determined by `last_vehicle_state`. |
| `last_event_location` | GeoJSON [Point Feature][point-geo]| Required | Location of vehicle's last event. See also [Stop-based Geographic Data][stop-based-geo]. |
| `current_location` | GeoJSON [Point Feature][point-geo] | Required if Applicable | Current location of vehicle if different from last event, and the vehicle is not currently on a trip. See also [Stop-based Geographic Data][stop-based-geo]. |
| `battery_percent`       | Integer          | Required if Applicable | Percent battery charge of vehicle, expressed between 0 and 100 |
| `fuel_percent`       | Integer          | Required if Applicable | Percent fuel in vehicle, expressed between 0 and 100 |

[Top][toc]

[agps]: https://en.wikipedia.org/wiki/Assisted_GPS
[beta]: /general-information.md#beta-features
[costs-and-currencies]: /general-information.md#costs-and-currencies
[data-latency]: #data-latency-requirements
[dgps]: https://en.wikipedia.org/wiki/Differential_GPS
[error-messages]: /general-information.md#error-messages
[events]: #events
[events-schema]: events.json
[event-times]: #event-times
[gbfs]: https://github.com/NABSA/gbfs
[general-information]: /general-information.md
[geography-driven-events]: /general-information.md#geography-driven-events
[geojson-feature-collection]: https://tools.ietf.org/html/rfc7946#section-3.3
[iana]: https://www.iana.org/assignments/http-status-codes/http-status-codes.xhtml
[intersection]: /general-information.md#intersection-operation
[iso4217]: https://en.wikipedia.org/wiki/ISO_4217#Active_codes
[json-api-pagination]: http://jsonapi.org/format/#fetching-pagination
[json-schema]: https://json-schema.org
[muni-boundary]: #municipality-boundary
[mode]: /modes/README.md
[point-geo]: /general-information.md#geographic-telemetry-data
[propulsion-types]: /general-information.md#propulsion-types
[responses]: /general-information.md#responses
[status]: #status-changes
[status-schema]: status_changes.json
[stops]: /general-information.md#stops
[stop-based-geo]: /general-information.md#stop-based-geographic-data
[stops-schema]: stops.json
[toc]: #table-of-contents
[trips]: #trips
[trips-schema]: trips.json
[ts]: /general-information.md#timestamps
[vehicles]: #vehicles
[vehicle-types]: /general-information.md#vehicle-types
[vehicle-states]: /modes#vehicle-states
[vehicle-events]: /modes#event-types
[vehicles-schema]: vehicles.json
[versioning]: /general-information.md#versioning<|MERGE_RESOLUTION|>--- conflicted
+++ resolved
@@ -363,20 +363,9 @@
 **`data` Filename:** monthly file named by year and month, e.g. `/reports/YYYY-MM.csv`  
 **`data` Payload:** monthly CSV files with the following structure: 
 
-<<<<<<< HEAD
-| Name               | Type                                      | Comments                                         |
-| ------------------ | ----------------------------------------- | ------------------------------------------------ |
-| Provider ID        | UUID                                      | A UUID for the Provider, unique within MDS. See MDS provider_id in [provider list](/providers.csv). |
-| StartDate          | date                                      | Start date of trip the data row, ISO 8601 format, local timezone |
-| Duration           | string                                    | Value is always `P1M` for monthly. Based on [ISO 8601 duration](https://en.wikipedia.org/wiki/ISO_8601#Durations) |
-| Special Group Type | [Special Group Type](#special-group-type) | Type that applies to this row                    |
-| Geography ID       | [Geography](/geography)                   | ID that applies to this row. Includes all IDs in /geography. When there is no /geography then return `null` for this value and return counts based on the entire operating area. |
-| Vehicle Type       | [Vehicle Type](/agency#vehicle-type)      | Type that applies to this row                    |
-| Trip Count         | integer                                   | Count of trips taken for this row                |
-| Rider Count        | integer                                   | Count of unique riders for this row              |
-=======
 | Column Name          | Type                                      | Comments                                         |
 |----------------------| ----------------------------------------- | ------------------------------------------------ |
+| `provider_id`        | UUID                                      | A UUID for the Provider, unique within MDS. See MDS provider_id in [provider list](/providers.csv). |
 | `start_date`         | date                                      | Start date of trip the data row, ISO 8601 format, local timezone |
 | `duration`           | string                                    | Value is always `P1M` for monthly. Based on [ISO 8601 duration](https://en.wikipedia.org/wiki/ISO_8601#Durations) |
 | `special_group_type` | [Special Group Type](#special-group-type) | Type that applies to this row                    |
@@ -384,7 +373,6 @@
 | `vehicle_type`       | [Vehicle Type](/agency#vehicle-type)      | Type that applies to this row                    |
 | `trip_count`         | integer                                   | Count of trips taken for this row                |
 | `rider_count`        | integer                                   | Count of unique riders for this row              |
->>>>>>> 31ce8f97
 
 #### Data Notes
 
@@ -403,8 +391,7 @@
 **September 2019** `/reports/2019-09.csv`
 
 ```csv
-<<<<<<< HEAD
-Provider ID,StartDate,Duration,Special Group Type,Geography ID,Vehicle Type,Trip Count,Rider Count
+provider_id,start_date,duration,special_group_type,geography_id,vehicle_type,trip_count,rider_count
 48415839-3e38-4ba5-a557-e45fb4e6a0a3,2019-09-01T00:00-04,P1M,all_riders,44428624-186b-4fc3-a7fb-124f487464a1,scooter,1302,983
 48415839-3e38-4ba5-a557-e45fb4e6a0a3,2019-09-01T00:00-04,P1M,low_income,44428624-186b-4fc3-a7fb-124f487464a1,scooter,201,104
 48415839-3e38-4ba5-a557-e45fb4e6a0a3,2019-09-01T00:00-04,P1M,all_riders,44428624-186b-4fc3-a7fb-124f487464a1,bicycle,530,200
@@ -417,28 +404,12 @@
 48415839-3e38-4ba5-a557-e45fb4e6a0a3,2019-09-01T00:00-04,P1M,low_income,8ad39dc3-005b-4348-9d61-c830c54c161b,scooter,35,21
 48415839-3e38-4ba5-a557-e45fb4e6a0a3,2019-09-01T00:00-04,P1M,all_riders,8ad39dc3-005b-4348-9d61-c830c54c161b,bicycle,103,39
 48415839-3e38-4ba5-a557-e45fb4e6a0a3,2019-09-01T00:00-04,P1M,low_income,8ad39dc3-005b-4348-9d61-c830c54c161b,bicycle,15,-1
-=======
-start_date,duration,special_group_type,geography_id,vehicle_type,trip_count,rider_count
-2019-09-01T00:00-04,P1M,all_riders,44428624-186b-4fc3-a7fb-124f487464a1,scooter,1302,983
-2019-09-01T00:00-04,P1M,low_income,44428624-186b-4fc3-a7fb-124f487464a1,scooter,201,104
-2019-09-01T00:00-04,P1M,all_riders,44428624-186b-4fc3-a7fb-124f487464a1,bicycle,530,200
-2019-09-01T00:00-04,P1M,low_income,44428624-186b-4fc3-a7fb-124f487464a1,bicycle,75,26
-2019-09-01T00:00-04,P1M,all_riders,03db06d0-3998-406a-92c7-25a83fc2784a,scooter,687,450
-2019-09-01T00:00-04,P1M,low_income,03db06d0-3998-406a-92c7-25a83fc2784a,scooter,98,45
-2019-09-01T00:00-04,P1M,all_riders,03db06d0-3998-406a-92c7-25a83fc2784a,bicycle,256,104
-2019-09-01T00:00-04,P1M,low_income,03db06d0-3998-406a-92c7-25a83fc2784a,bicycle,41,16
-2019-09-01T00:00-04,P1M,all_riders,8ad39dc3-005b-4348-9d61-c830c54c161b,scooter,201,140
-2019-09-01T00:00-04,P1M,low_income,8ad39dc3-005b-4348-9d61-c830c54c161b,scooter,35,21
-2019-09-01T00:00-04,P1M,all_riders,8ad39dc3-005b-4348-9d61-c830c54c161b,bicycle,103,39
-2019-09-01T00:00-04,P1M,low_income,8ad39dc3-005b-4348-9d61-c830c54c161b,bicycle,15,-1
->>>>>>> 31ce8f97
 ```
 
 **October 2019** `/reports/2019-10.csv`
 
 ```csv
-<<<<<<< HEAD
-Provider ID,StartDate,Duration,Special Group Type,Geography ID,Vehicle Type,Trip Count,Rider Count
+provider_id,start_date,duration,special_group_type,geography_id,vehicle_type,trip_count,rider_count
 48415839-3e38-4ba5-a557-e45fb4e6a0a3,2019-10-01T00:00-04,P1M,all_riders,44428624-186b-4fc3-a7fb-124f487464a1,scooter,1042,786
 48415839-3e38-4ba5-a557-e45fb4e6a0a3,2019-10-01T00:00-04,P1M,low_income,44428624-186b-4fc3-a7fb-124f487464a1,scooter,161,83
 48415839-3e38-4ba5-a557-e45fb4e6a0a3,2019-10-01T00:00-04,P1M,all_riders,44428624-186b-4fc3-a7fb-124f487464a1,bicycle,424,160
@@ -451,28 +422,12 @@
 48415839-3e38-4ba5-a557-e45fb4e6a0a3,2019-10-01T00:00-04,P1M,low_income,8ad39dc3-005b-4348-9d61-c830c54c161b,scooter,28,-1
 48415839-3e38-4ba5-a557-e45fb4e6a0a3,2019-10-01T00:00-04,P1M,all_riders,8ad39dc3-005b-4348-9d61-c830c54c161b,bicycle,82,31
 48415839-3e38-4ba5-a557-e45fb4e6a0a3,2019-10-01T00:00-04,P1M,low_income,8ad39dc3-005b-4348-9d61-c830c54c161b,bicycle,-1,0
-=======
-start_date,duration,special_group_type,geography_id,vehicle_type,trip_count,rider_count
-2019-10-01T00:00-04,P1M,all_riders,44428624-186b-4fc3-a7fb-124f487464a1,scooter,1042,786
-2019-10-01T00:00-04,P1M,low_income,44428624-186b-4fc3-a7fb-124f487464a1,scooter,161,83
-2019-10-01T00:00-04,P1M,all_riders,44428624-186b-4fc3-a7fb-124f487464a1,bicycle,424,160
-2019-10-01T00:00-04,P1M,low_income,44428624-186b-4fc3-a7fb-124f487464a1,bicycle,60,0
-2019-10-01T00:00-04,P1M,all_riders,03db06d0-3998-406a-92c7-25a83fc2784a,scooter,550,360
-2019-10-01T00:00-04,P1M,low_income,03db06d0-3998-406a-92c7-25a83fc2784a,scooter,78,36
-2019-10-01T00:00-04,P1M,all_riders,03db06d0-3998-406a-92c7-25a83fc2784a,bicycle,205,83
-2019-10-01T00:00-04,P1M,low_income,03db06d0-3998-406a-92c7-25a83fc2784a,bicycle,33,13
-2019-10-01T00:00-04,P1M,all_riders,8ad39dc3-005b-4348-9d61-c830c54c161b,scooter,161,112
-2019-10-01T00:00-04,P1M,low_income,8ad39dc3-005b-4348-9d61-c830c54c161b,scooter,28,-1
-2019-10-01T00:00-04,P1M,all_riders,8ad39dc3-005b-4348-9d61-c830c54c161b,bicycle,82,31
-2019-10-01T00:00-04,P1M,low_income,8ad39dc3-005b-4348-9d61-c830c54c161b,bicycle,-1,0
->>>>>>> 31ce8f97
 ```
 
 **November 2019** `/reports/2019-11.csv`
 
 ```csv
-<<<<<<< HEAD
-Provider ID,StartDate,Duration,Special Group Type,Geography ID,Vehicle Type,Trip Count,Rider Count
+provider_id,start_date,duration,special_group_type,geography_id,vehicle_type,trip_count,rider_count
 48415839-3e38-4ba5-a557-e45fb4e6a0a3,2019-11-01T00:00-05,P1M,all_riders,44428624-186b-4fc3-a7fb-124f487464a1,scooter,834,629
 48415839-3e38-4ba5-a557-e45fb4e6a0a3,2019-11-01T00:00-05,P1M,low_income,44428624-186b-4fc3-a7fb-124f487464a1,scooter,129,66
 48415839-3e38-4ba5-a557-e45fb4e6a0a3,2019-11-01T00:00-05,P1M,all_riders,44428624-186b-4fc3-a7fb-124f487464a1,bicycle,339,128
@@ -485,21 +440,6 @@
 48415839-3e38-4ba5-a557-e45fb4e6a0a3,2019-11-01T00:00-05,P1M,low_income,8ad39dc3-005b-4348-9d61-c830c54c161b,scooter,22,-1
 48415839-3e38-4ba5-a557-e45fb4e6a0a3,2019-11-01T00:00-05,P1M,all_riders,8ad39dc3-005b-4348-9d61-c830c54c161b,bicycle,-1,25
 48415839-3e38-4ba5-a557-e45fb4e6a0a3,2019-11-01T00:00-05,P1M,low_income,8ad39dc3-005b-4348-9d61-c830c54c161b,bicycle,0,0
-=======
-start_date,duration,special_group_type,geography_id,vehicle_type,trip_count,rider_count
-2019-11-01T00:00-05,P1M,all_riders,44428624-186b-4fc3-a7fb-124f487464a1,scooter,834,629
-2019-11-01T00:00-05,P1M,low_income,44428624-186b-4fc3-a7fb-124f487464a1,scooter,129,66
-2019-11-01T00:00-05,P1M,all_riders,44428624-186b-4fc3-a7fb-124f487464a1,bicycle,339,128
-2019-11-01T00:00-05,P1M,low_income,44428624-186b-4fc3-a7fb-124f487464a1,bicycle,48,-1
-2019-11-01T00:00-05,P1M,all_riders,03db06d0-3998-406a-92c7-25a83fc2784a,scooter,440,288
-2019-11-01T00:00-05,P1M,low_income,03db06d0-3998-406a-92c7-25a83fc2784a,scooter,62,29
-2019-11-01T00:00-05,P1M,all_riders,03db06d0-3998-406a-92c7-25a83fc2784a,bicycle,164,66
-2019-11-01T00:00-05,P1M,low_income,03db06d0-3998-406a-92c7-25a83fc2784a,bicycle,26,0
-2019-11-01T00:00-05,P1M,all_riders,8ad39dc3-005b-4348-9d61-c830c54c161b,scooter,129,90
-2019-11-01T00:00-05,P1M,low_income,8ad39dc3-005b-4348-9d61-c830c54c161b,scooter,22,-1
-2019-11-01T00:00-05,P1M,all_riders,8ad39dc3-005b-4348-9d61-c830c54c161b,bicycle,-1,25
-2019-11-01T00:00-05,P1M,low_income,8ad39dc3-005b-4348-9d61-c830c54c161b,bicycle,0,0
->>>>>>> 31ce8f97
 ```
 
 [Top][toc]
