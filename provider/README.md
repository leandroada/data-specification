# Mobility Data Specification: **Provider**

The Provider API endpoints are intended to be implemented by mobility providers and consumed by regulatory agencies. When a municipality queries information from a mobility provider, the Provider API has a historical view of operations in a standard format.

This specification contains a data standard for *mobility as a service* providers to define a RESTful API for municipalities to access on-demand.

## Table of Contents

* [General Information](#general-information)
  * [Versioning](#versioning)
  * [Response Format](#response-format)
  * [JSON Schema](#json-schema)
  * [Pagination](#pagination)
  * [Municipality Boundary](#municipality-boundary)
  * [Event Times](#event-times)
  * [Other Data Types](#other-data-types)
* [Trips][trips]
  * [Trips - Query Parameters](#trips---query-parameters)
  * [Routes](#routes)
* [Status Changes][status]
  * [Status Changes - Query Parameters](#status-changes---query-parameters)
* [Realtime Data](#realtime-data)
  * [GBFS](#GBFS)
  * [Data Latency Requirements][data-latency]
  * [Events][events]
  * [Stops](#stops)
  * [Vehicles][vehicles]

## General Information

The following information applies to all `provider` API endpoints. Details on providing authorization to endpoints is specified in the [auth](auth.md) document.

This specification uses data types including timestamps, UUIDs, and vehicle state definitions as described in the MDS [General Information][general-information] document.

[Top][toc]

### Versioning

`provider` APIs must handle requests for specific versions of the specification from clients.

Versioning must be implemented as specified in the [Versioning section][versioning].

[Top][toc]

### Response Format

The response to a client request must include a valid HTTP status code defined in the [IANA HTTP Status Code Registry][iana].

See the [Responses section][responses] for information on valid MDS response codes and the [Error Messages section][error-messages] for information on formatting error messages.

The response must set the `Content-Type` header as specified in the [Versioning section][versioning].

Response bodies must be a `UTF-8` encoded JSON object and must minimally include the MDS `version` and a `data` payload:

```json
{
    "version": "x.y.z",
    "data": {
        "trips": [{
            "provider_id": "...",
            "trip_id": "...",
        }]
    }
}
```

All response fields must use `lower_case_with_underscores`.

[Top][toc]

### JSON Schema

MDS defines [JSON Schema][json-schema] files for each endpoint.

`provider` API responses must validate against their respective schema files. The schema files always take precedence over the language and examples in this and other supporting documentation meant for *human* consumption.

[Top][toc]

### Pagination

The `/trips` and `/status_changes` endpoints must not use pagination.

If Providers choose to use pagination for either of the `/events` or `/vehicles` endpoints, the pagination must comply with the [JSON API][json-api-pagination] specification.

The following keys must be used for pagination links:

* `first`: url to the first page of data
* `last`: url to the last page of data
* `prev`: url to the previous page of data
* `next`: url to the next page of data

At a minimum, paginated payloads must include a `next` key, which must be set to `null` to indicate the last page of data.

```json
{
    "version": "x.y.z",
    "data": {
        "trips": [{
            "provider_id": "...",
            "trip_id": "...",
        }]
    },
    "links": {
        "first": "https://...",
        "last": "https://...",
        "prev": "https://...",
        "next": "https://..."
    }
}
```

[Top][toc]

### Municipality Boundary

Municipalities requiring MDS Provider API compliance should provide an unambiguous digital source for the municipality boundary. This boundary must be used when determining which data each `provider` API endpoint will include.

The boundary should be defined as a polygon or collection of polygons. The file defining the boundary should be provided in Shapefile or GeoJSON format and hosted online at a published address that all providers and `provider` API consumers can access and download. The boundary description can be sent as a reference to an GeoJSON object or flat-file, if the agency is using Geography.

Providers are not required to recalculate the set of historical data that is included when the municipality boundary changes. All new data must use the updated municipality boundary.

[Top][toc]

### Event Times

Because of the unreliability of device clocks, the Provider is unlikely to know with total confidence what time an event occurred at. However, Providers are responsible for constructing as accurate a timeline as possible. Most importantly, the order of the timestamps for a particular device's events must reflect the Provider's best understanding of the order in which those events occurred.

[Top][toc]

### Other Data Types

For Timestamps, Vehicle Types, Propulsion Types, UUIDs, Costs, and Currencies, refer to the MDS [General Information][general-information] document.

[Top][toc]

## Trips

A trip represents a journey taken by a *mobility as a service* customer with a geo-tagged start and stop point.

The trips endpoint allows a user to query historical trip data.

Unless stated otherwise by the municipality, the trips endpoint must return all trips with a `route` which [intersects][intersection] with the [municipality boundary][muni-boundary].

**Endpoint:** `/trips`  
**Method:** `GET`  
**[Beta feature][beta]:** No  
**Schema:** [`trips` schema][trips-schema]  
**`data` Payload:** `{ "trips": [] }`, an array of objects with the following structure  

| Field | Type    | Required/Optional | Comments |
| ----- | -------- | ----------------- | ----- |
| `provider_id` | UUID | Required | A UUID for the Provider, unique within MDS. See MDS [provider list](/providers.csv). |
| `provider_name` | String | Required | The public-facing name of the Provider |
| `device_id` | UUID | Required | A unique device ID in UUID format |
| `vehicle_id` | String | Required | The Vehicle Identification Number visible on the vehicle itself |
| `vehicle_type` | Enum | Required | See [vehicle types][vehicle-types] table |
| `propulsion_types` | Enum[] | Required | Array of [propulsion types][propulsion-types]; allows multiple values |
| `trip_id` | UUID | Required | A unique ID for each trip |
| `trip_duration` | Integer | Required | Time, in Seconds |
| `trip_distance` | Integer | Required | Trip Distance, in Meters |
| `route` | GeoJSON `FeatureCollection` | Required | See [Routes](#routes) detail below |
| `accuracy` | Integer | Required | The approximate level of accuracy, in meters, of `Points` within `route` |
| `start_time` | [timestamp][ts] | Required | |
| `end_time` | [timestamp][ts] | Required | |
| `publication_time` | [timestamp][ts] | Optional | Date/time that trip became available through the trips endpoint |
| `parking_verification_url` | String | Optional | A URL to a photo (or other evidence) of proper vehicle parking |
| `standard_cost` | Integer | Optional | The cost, in the currency defined in `currency`, that it would cost to perform that trip in the standard operation of the System (see [Costs & Currencies][costs-and-currencies]) |
| `actual_cost` | Integer | Optional | The actual cost, in the currency defined in `currency`, paid by the customer of the *mobility as a service* provider (see [Costs & Currencies][costs-and-currencies]) |
| `currency` | String | Optional, USD cents is implied if null.| An [ISO 4217 Alphabetic Currency Code][iso4217] representing the currency of the payee (see [Costs & Currencies][costs-and-currencies]) |

[Top][toc]

### Trips - Query Parameters

The `/trips` API should allow querying trips with the following query parameters:

| Parameter | Format | Expected Output |
| --------------- | ------ | --------------- |
| `end_time` | `YYYY-MM-DDTHH`, an [ISO 8601](https://en.wikipedia.org/wiki/ISO_8601) extended datetime representing an UTC hour between 00 and 23. | All trips with an end time occurring within the hour. For example, requesting `end_time=2019-10-01T07` returns all trips where `2019-10-01T07:00:00 <= trip.end_time < 2019-10-01T08:00:00` UTC. |

If the data does not exist or the hour has not completed, `/trips` shall return a `404 Not Found` error.

Without an `end_time` query parameter, `/trips` shall return a `400 Bad Request` error.

For the near-ish real time use cases, please use the [events][events] endpoint.

[Top][toc]

### Routes

To represent a route, MDS `provider` APIs must create a GeoJSON [`FeatureCollection`][geojson-feature-collection], which includes every [observed point][geo] in the route, even those which occur outside the [municipality boundary][muni-boundary].

Routes must include at least 2 points: the start point and end point. Routes must include all possible GPS or GNSS samples collected by a Provider. Providers may round the latitude and longitude to the level of precision representing the maximum accuracy of the specific measurement. For example, [a-GPS][agps] is accurate to 5 decimal places, [differential GPS][dgps] is generally accurate to 6 decimal places. Providers may round those readings to the appropriate number for their systems.

Trips that start or end at a [Stop][stops] must include a `stop_id` property in the first (when starting) and last (when ending) Feature of the `route`. See [Stop-based Geographic Data][stop-based-geo] for more information.

```js
"route": {
    "type": "FeatureCollection",
    "features": [{
        "type": "Feature",
        "properties": {
            "timestamp": 1529968782421,
            // Required for Trips starting at a Stop
            "stop_id": "95084833-6a3f-4770-9919-de1ab4b8989b",
        },
        "geometry": {
            "type": "Point",
            "coordinates": [
                -118.46710503101347,
                33.9909333514159
            ]
        }
    },
    {
        "type": "Feature",
        "properties": {
            "timestamp": 1531007628377,
            // Required for Trips ending at a Stop
            "stop_id": "b813cde2-a41c-4ae3-b409-72ff221e003d"
        },
        "geometry": {
            "type": "Point",
            "coordinates": [
                -118.464851975441,
                33.990366257735
            ]
        }
    }]
}
```

[Top][toc]

## Status Changes

The status of the inventory of vehicles available for customer use.

The status changes endpoint allows a user to query the historical availability for a system within a time range.

Unless stated otherwise by the municipality, this endpoint must return only those status changes with a `event_location` that [intersects](#intersection-operation) with the [municipality boundary](#municipality-boundary).

> Note: As a result of this definition, consumers should query the [trips endpoint][trips] to infer when vehicles enter or leave the municipality boundary.

**Endpoint:** `/status_changes`  
**Method:** `GET`  
**[Beta feature][beta]:** No  
**Schema:** [`status_changes` schema][status-schema]  
**`data` Payload:** `{ "status_changes": [] }`, an array of objects with the following structure

| Field | Type | Required/Optional | Comments |
| ----- | ---- | ----------------- | ----- |
| `provider_id` | UUID | Required | A UUID for the Provider, unique within MDS. See MDS [provider list](/providers.csv). |
| `provider_name` | String | Required | The public-facing name of the Provider |
| `device_id` | UUID | Required | A unique device ID in UUID format |
| `vehicle_id` | String | Required | The Vehicle Identification Number visible on the vehicle itself |
| `vehicle_type` | Enum | Required | see [vehicle types][vehicle-types] table |
| `propulsion_types` | Enum[] | Required | Array of [propulsion types][propulsion-types]; allows multiple values |
| `vehicle_state` | Enum | Required | See [vehicle state][vehicle-states] table |
| `event_types` | Enum[] | Required | [Vehicle event(s)][vehicle-events] for state change, allowable values determined by `vehicle_state` |
| `event_time` | [timestamp][ts] | Required | Date/time that event occurred at. See [Event Times][event-times] |
| `publication_time` | [timestamp][ts] | Optional | Date/time that event became available through the status changes endpoint |
<<<<<<< HEAD
| `event_location` | GeoJSON [Point Feature][geo] | Optional | A location is required unless `event_type_reason` is `user_pick_up` |
| `event_geographies` | UUID[] | Required | Array of Geography UUIDs consisting of every Geography that contains the location of the status change. |
=======
| `event_location` | GeoJSON [Point Feature][geo] | Required | See also [Stop-based Geographic Data][stop-based-geo] |
>>>>>>> 2ed100a1
| `battery_pct` | Float | Required if Applicable | Percent battery charge of device, expressed between 0 and 1 |
| `trip_id` | UUID | Required if Applicable | Trip UUID (foreign key to Trips API), required if `event_types` contains `trip_start`, `trip_end`, `trip_cancel`, `trip_enter_jurisdiction`, or `trip_leave_jurisdiction` |
| `associated_ticket` | String | Optional | Identifier for an associated ticket inside an Agency-maintained 311 or CRM system |

[Top][toc]

### Status Changes - Query Parameters

The `/status_changes` API should allow querying status changes with the following query parameters:

| Parameter | Format | Expected Output |
| --------------- | ------ | --------------- |
| `event_time` | `YYYY-MM-DDTHH`, an [ISO 8601](https://en.wikipedia.org/wiki/ISO_8601) extended datetime representing an UTC hour between 00 and 23. | All status changes with an event time occurring within the hour. For example, requesting `event_time=2019-10-01T07` returns all status changes where `2019-10-01T07:00:00 <= status_change.event_time < 2019-10-01T08:00:00` UTC. |

If the data does not exist or the hour has not completed, `/status_changes` shall return a `404 Not Found` error.

Without an `event_time` query parameter, `/status_changes` shall return a `400 Bad Request` error.

[Top][toc]

## Realtime Data

### GBFS

All MDS compatible `provider` APIs must expose a public [GBFS](https://github.com/NABSA/gbfs) feed as well. Compatibility with [GBFS 2.0](https://github.com/NABSA/gbfs/blob/v2.0/gbfs.md) or greater is advised due to privacy concerns and support for micromobility.

GBFS 2.0 includes some changes that may make it less useful for regulatory purposes (specifically, the automatic rotation of vehicle IDs). The [`/vehicles`](#vehicles) endpoint offers an alternative to GBFS that may more effectively meet the use cases of regulators. Additional information on MDS and GBFS can be found in this [guidance document](https://github.com/openmobilityfoundation/governance/blob/main/technical/GBFS_and_MDS.md).

[Top][toc]

### Data Latency Requirements

The data returned by a near-realtime endpoint should be as close to realtime as possible, but in no case should it be more than 5 minutes out-of-date. Near-realtime endpoints must contain `last_updated` and `ttl` properties in the top-level of the response body. These properties are defined as:

Field Name          | Required  | Defines
--------------------| ----------| ----------
last_updated        | Yes       | Timestamp indicating the last time the data in this feed was updated
ttl                 | Yes       | Integer representing the number of milliseconds before the data in this feed will be updated again (0 if the data should always be refreshed).

[Top][toc]

### Events

The `/events` endpoint is a near-realtime feed of status changes, designed to give access to as recent as possible series of events.

The `/events` endpoint functions similarly to `/status_changes`, but shall not included data older than 2 weeks (that should live in `/status_changes.`)

Unless stated otherwise by the municipality, this endpoint must return only those events with an `event_location` that [intersects][intersection] with the [municipality boundary][muni-boundary].

> Note: As a result of this definition, consumers should query the [trips endpoint][trips] to infer when vehicles enter or leave the municipality boundary.

See also [Stop-based Geographic Data][stop-based-geo].

The schema and datatypes are the same as those defined for [`/status_changes`][status].

**Endpoint:** `/events`  
**Method:** `GET`  
**[Beta feature][beta]:** No (as of 1.0.0)  
**Schema:** [`events` schema][events-schema]  
**`data` Payload:** `{ "status_changes": [] }`, an array of objects with the same structure as in [`/status_changes`][status]

#### Events Query Parameters

The events API should allow querying with a combination of query parameters:

| Parameter | Type | Expected Output |
| ----- | ---- | -------- |
| `start_time` | [timestamp][ts] | status changes where `start_time <= status_change.event_time` |
| `end_time` | [timestamp][ts] | status changes where `status_change.event_time < end_time` |

Should either side of the requested time range be missing, `/events` shall return a `400 Bad Request` error.

Should either side of the requested time range be greater than 2 weeks before the time of the request, `/events` shall return a `400 Bad Request` error.

[Top][toc]

### Stops

Stop information should be updated on a near-realtime basis by providers who operate _docked_ mobility devices in a given municipality.

In addition to the standard [Provider payload wrapper](#response-format), responses from this endpoint should contain the last update timestamp and amount of time until the next update in accordance with the [Data Latency Requirements][data-latency]:

```json
{
    "version": "x.y.z",
    "data": {
        "stops": []
    },
    "last_updated": "12345",
    "ttl": "12345"
}
```

**Endpoint:** `/stops/:stop_id`  
**Method:** `GET`  
**[Beta feature][beta]:** Yes (as of 1.0.0)  
**`data` Payload:** `{ "stops": [] }`, an array of [Stops][stops]

In the case that a `stop_id` query parameter is specified, the `stops` array returned will only have one entry. In the case that no `stop_id` query parameter is specified, all stops will be returned.

[Top][toc]

### Vehicles

The `/vehicles` endpoint returns the current status of vehicles on the PROW. Only vehicles that are currently in available, unavailable, or reserved states should be returned in this payload. Data in this endpoint should reconcile with data from the `/status_changes` enpdoint. As with other MDS APIs, `/vehicles` is intended for use by regulators, not by the general public. It does not replace the role of a [GBFS][gbfs] feed in enabling consumer-facing applications.

In addition to the standard [Provider payload wrapper](#response-format), responses from this endpoint should contain the last update timestamp and amount of time until the next update in accordance with the [Data Latency Requirements][data-latency]:

```json
{
    "version": "x.y.z",
    "data": {
        "vehicles": []
    },
    "last_updated": "12345",
    "ttl": "12345"
}
```

**Endpoint:** `/vehicles`  
**Method:** `GET`  
**[Beta feature][beta]:** Yes (as of 0.4.1)  
**Schema:** [`vehicles` schema][vehicles-schema]  
**`data` Payload:** `{ "vehicles": [] }`, an array of objects with the following structure

| Field | Type | Required/Optional | Comments |
| ----- | ---- | ----------------- | ----- |
| `provider_id` | UUID | Required | A UUID for the Provider, unique within MDS. See MDS [provider list](/providers.csv). |
| `provider_name` | String | Required | The public-facing name of the Provider |
| `device_id` | UUID | Required | A unique device ID in UUID format, should match this device in Provider |
| `vehicle_id` | String | Required | The Vehicle Identification Number visible on the vehicle itself, should match this device in provider |
| `vehicle_type` | Enum | Required | see [vehicle types][vehicle-types] table |
| `propulsion_types` | Enum[] | Required | Array of [propulsion types][propulsion-types]; allows multiple values |
| `last_event_time` | [timestamp][ts] | Required | Date/time when last state change occurred. See [Event Times][event-times] |
| `last_vehicle_state` | Enum | Required | [Vehicle state][vehicle-states] of most recent state change. |
| `last_event_types` | Enum[] | Required | [Vehicle event(s)][vehicle-events] of most recent state change, allowable values determined by `last_vehicle_state`. |
| `last_event_location` | GeoJSON [Point Feature][geo]| Required | Location of vehicle's last event. See also [Stop-based Geographic Data][stop-based-geo]. |
| `current_location` | GeoJSON [Point Feature][geo] | Required if Applicable | Current location of vehicle if different from last event, and the vehicle is not currently on a trip. See also [Stop-based Geographic Data][stop-based-geo]. |
| `battery_pct` | Float | Required if Applicable | Percent battery charge of device, expressed between 0 and 1 |

[Top][toc]

[agps]: https://en.wikipedia.org/wiki/Assisted_GPS
[beta]: /general-information.md#beta
[costs-and-currencies]: /general-information.md#costs-and-currencies
[data-latency]: #data-latency-requirements
[dgps]: https://en.wikipedia.org/wiki/Differential_GPS
[events]: #events
[events-schema]: events.json
[event-times]: #event-times
[gbfs]: https://github.com/NABSA/gbfs
[general-information]: /general-information.md
[geo]: /general-information.md#geographic-data
[geojson-feature-collection]: https://tools.ietf.org/html/rfc7946#section-3.3
[iana]: https://www.iana.org/assignments/http-status-codes/http-status-codes.xhtml
[intersection]: /general-information.md#intersection-operation
[iso4217]: https://en.wikipedia.org/wiki/ISO_4217#Active_codes
[json-api-pagination]: http://jsonapi.org/format/#fetching-pagination
[json-schema]: https://json-schema.org
[muni-boundary]: #municipality-boundary
[propulsion-types]: /general-information.md#propulsion-types
[responses]: /general-information.md#responses
[status]: #status-changes
[status-schema]: status_changes.json
[stops]: /general-information.md#stops
[stop-based-geo]: /general-information.md#stop-based-geographic-data
[stops-schema]: stops.json
[toc]: #table-of-contents
[trips]: #trips
[trips-schema]: trips.json
[ts]: /general-information.md#timestamps
[vehicles]: #vehicles
[vehicle-types]: /general-information.md#vehicle-types
[vehicle-states]: /general-information.md#vehicle-states
[vehicle-events]: /general-information.md#vehicle-state-events
[vehicles-schema]: vehicles.json
[versioning]: /general-information.md#versioning<|MERGE_RESOLUTION|>--- conflicted
+++ resolved
@@ -260,12 +260,8 @@
 | `event_types` | Enum[] | Required | [Vehicle event(s)][vehicle-events] for state change, allowable values determined by `vehicle_state` |
 | `event_time` | [timestamp][ts] | Required | Date/time that event occurred at. See [Event Times][event-times] |
 | `publication_time` | [timestamp][ts] | Optional | Date/time that event became available through the status changes endpoint |
-<<<<<<< HEAD
-| `event_location` | GeoJSON [Point Feature][geo] | Optional | A location is required unless `event_type_reason` is `user_pick_up` |
+| `event_location` | GeoJSON [Point Feature][geo] | Optional | See also [Stop-based Geographic Data][stop-based-geo] |
 | `event_geographies` | UUID[] | Required | Array of Geography UUIDs consisting of every Geography that contains the location of the status change. |
-=======
-| `event_location` | GeoJSON [Point Feature][geo] | Required | See also [Stop-based Geographic Data][stop-based-geo] |
->>>>>>> 2ed100a1
 | `battery_pct` | Float | Required if Applicable | Percent battery charge of device, expressed between 0 and 1 |
 | `trip_id` | UUID | Required if Applicable | Trip UUID (foreign key to Trips API), required if `event_types` contains `trip_start`, `trip_end`, `trip_cancel`, `trip_enter_jurisdiction`, or `trip_leave_jurisdiction` |
 | `associated_ticket` | String | Optional | Identifier for an associated ticket inside an Agency-maintained 311 or CRM system |
