# Mobility Data Specification: **Provider**

This specification contains a data standard for *mobility as a service* providers to define a RESTful API for municipalities to access on-demand.

## Table of Contents

* [General Information](#general-information)
* [Trips][trips]
* [Status Changes][status]
* [Realtime Data](#realtime-data)
  * [GBFS](#GBFS)
  * [Events][events]
  * [Vehicles][vehicles]

## General Information

The following information applies to all `provider` API endpoints. Details on providing authorization to endpoints is specified in the [auth](auth.md) document.

This specification uses data types including timestamps, UUIDs, and vehicle state definitions as described in the MDS [General Information][general-information] document.

### Versioning

`provider` APIs must handle requests for specific versions of the specification from clients.

Versioning must be implemented as specified in the [Versioning section][versioning].

[Top][toc]

### Response Format

The response to a client request must include a valid HTTP status code defined in the [IANA HTTP Status Code Registry][iana].

See the [Responses section][responses] for information on valid MDS response codes and the [Error Messages section][error-messages] for information on formatting error messages.

The response must set the `Content-Type` header as specified in the [Versioning section][versioning].

Response bodies must be a `UTF-8` encoded JSON object and must minimally include the MDS `version` and a `data` payload:

```json
{
    "version": "x.y.z",
    "data": {
        "trips": [{
            "provider_id": "...",
            "trip_id": "...",
        }]
    }
}
```

All response fields must use `lower_case_with_underscores`.

[Top][toc]

### JSON Schema

MDS defines [JSON Schema][json-schema] files for each endpoint.

`provider` API responses must validate against their respective schema files. The schema files always take precedence over the language and examples in this and other supporting documentation meant for *human* consumption.

[Top][toc]

### Pagination

The `/trips` and `/status_changes` endpoints must not use pagination.

If Providers choose to use pagination for either of the `/events` or `/vehicles` endpoints, the pagination must comply with the [JSON API][json-api-pagination] specification.

The following keys must be used for pagination links:

* `first`: url to the first page of data
* `last`: url to the last page of data
* `prev`: url to the previous page of data
* `next`: url to the next page of data

At a minimum, paginated payloads must include a `next` key, which must be set to `null` to indicate the last page of data.

```json
{
    "version": "x.y.z",
    "data": {
        "trips": [{
            "provider_id": "...",
            "trip_id": "...",
        }]
    },
    "links": {
        "first": "https://...",
        "last": "https://...",
        "prev": "https://...",
        "next": "https://..."
    }
}
```

[Top][toc]

### Geographic Data

References to geographic datatypes (Point, MultiPolygon, etc.) imply coordinates encoded in the [WGS 84 (EPSG:4326)][wgs84] standard GPS or GNSS projection expressed as [Decimal Degrees][decimal-degrees].

Whenever an individual location coordinate measurement is presented, it must be
represented as a GeoJSON [`Feature`][geojson-feature] object with a corresponding [`timestamp`][ts] property and [`Point`][geojson-point] geometry:

```json
{
    "type": "Feature",
    "properties": {
        "timestamp": 1529968782421
    },
    "geometry": {
        "type": "Point",
        "coordinates": [
            -118.46710503101347,
            33.9909333514159
        ]
    }
}
```

#### Intersection Operation

For the purposes of this specification, the intersection of two geographic datatypes is defined according to the [`ST_Intersects` PostGIS operation][st-intersects]

> If a geometry or geography shares any portion of space then they intersect. For geography -- tolerance is 0.00001 meters (so any points that are close are considered to intersect).
>
> Overlaps, Touches, Within all imply spatial intersection. If any of the aforementioned returns true, then the geometries also spatially intersect. Disjoint implies false for spatial intersection.

[Top][toc]

### Municipality Boundary

Municipalities requiring MDS Provider API compliance should provide an unambiguous digital source for the municipality boundary. This boundary must be used when determining which data each `provider` API endpoint will include.

The boundary should be defined as a polygon or collection of polygons. The file defining the boundary should be provided in Shapefile or GeoJSON format and hosted online at a published address that all providers and `provider` API consumers can access and download. The boundary description can be sent as a reference to an GeoJSON object obtained via the Geography API or flat-file, if the agency is using Geography.

Providers are not required to recalculate the set of historical data that is included when the municipality boundary changes. All new data must use the updated municipality boundary.

[Top][toc]

### Event Times

Because of the unreliability of device clocks, the Provider is unlikely to know with total confidence what time an event occurred at. However, Providers are responsible for constructing as accurate a timeline as possible. Most importantly, the order of the timestamps for a particular device's events must reflect the Provider's best understanding of the order in which those events occurred.

[Top][toc]

### Timestamps, Vehicle Types, Propulsion Types, UUIDs, Costs & Currencies

Please refer to the MDS [General Information][general-information] document.

[Top][toc]

## Trips

A trip represents a journey taken by a *mobility as a service* customer with a geo-tagged start and stop point.

The trips endpoint allows a user to query historical trip data.

Unless stated otherwise by the municipality, the trips endpoint must return all trips with a `route` which [intersects][intersection] with the [municipality boundary][muni-boundary].

**Endpoint:** `/trips`  
**Method:** `GET`  
**[Beta feature][beta]:** No  
**Schema:** [`trips` schema][trips-schema]  
**`data` Payload:** `{ "trips": [] }`, an array of objects with the following structure  

| Field | Type    | Required/Optional | Comments |
| ----- | -------- | ----------------- | ----- |
| `provider_id` | UUID | Required | A UUID for the Provider, unique within MDS |
| `provider_name` | String | Required | The public-facing name of the Provider |
| `device_id` | UUID | Required | A unique device ID in UUID format |
| `vehicle_id` | String | Required | The Vehicle Identification Number visible on the vehicle itself |
| `vehicle_type` | Enum | Required | See [vehicle types][vehicle-types] table |
| `propulsion_type` | Enum[] | Required | Array of [propulsion types][propulsion-types]; allows multiple values |
| `trip_id` | UUID | Required | A unique ID for each trip |
| `trip_duration` | Integer | Required | Time, in Seconds |
| `trip_distance` | Integer | Required | Trip Distance, in Meters |
| `route` | GeoJSON `FeatureCollection` | Required | See [Routes](#routes) detail below |
| `accuracy` | Integer | Required | The approximate level of accuracy, in meters, of `Points` within `route` |
| `start_time` | [timestamp][ts] | Required | |
| `end_time` | [timestamp][ts] | Required | |
| `publication_time` | [timestamp][ts] | Optional | Date/time that trip became available through the trips endpoint |
| `parking_verification_url` | String | Optional | A URL to a photo (or other evidence) of proper vehicle parking |
| `standard_cost` | Integer | Optional | The cost, in the currency defined in `currency`, that it would cost to perform that trip in the standard operation of the System (see [Costs & Currencies][costs-and-currencies]) |
| `actual_cost` | Integer | Optional | The actual cost, in the currency defined in `currency`, paid by the customer of the *mobility as a service* provider (see [Costs & Currencies][costs-and-currencies]) |
| `currency` | String | Optional, USD cents is implied if null.| An [ISO 4217 Alphabetic Currency Code][iso4217] representing the currency of the payee (see [Costs & Currencies][costs-and-currencies]) |

### Trips Query Parameters

The `/trips` API should allow querying trips with the following query parameters:

| Parameter | Format | Expected Output |
| --------------- | ------ | --------------- |
| `end_time` | `YYYY-MM-DDTHH`, an [ISO 8601](https://en.wikipedia.org/wiki/ISO_8601) extended datetime representing an UTC hour between 00 and 23. | All trips with an end time occurring within the hour. For example, requesting `end_time=2019-10-01T07` returns all trips where `2019-10-01T07:00:00 <= trip.end_time < 2019-10-01T08:00:00` UTC. |

If the data does not exist or the hour has not completed, `/trips` shall return a `404 Not Found` error.

Without an `end_time` query parameter, `/trips` shall return a `400 Bad Request` error.

For the near-ish real time use cases, please use the [events][events] endpoint.

### Routes

To represent a route, MDS `provider` APIs must create a GeoJSON [`FeatureCollection`][geojson-feature-collection], which includes every [observed point][geo] in the route, even those which occur outside the [municipality boundary][muni-boundary].

Routes must include at least 2 points: the start point and end point. Routes must include all possible GPS or GNSS samples collected by a Provider. Providers may round the latitude and longitude to the level of precision representing the maximum accuracy of the specific measurement. For example, [a-GPS][agps] is accurate to 5 decimal places, [differential GPS][dgps] is generally accurate to 6 decimal places. Providers may round those readings to the appropriate number for their systems.

```js
"route": {
    "type": "FeatureCollection",
    "features": [{
        "type": "Feature",
        "properties": {
            "timestamp": 1529968782421
        },
        "geometry": {
            "type": "Point",
            "coordinates": [
                -118.46710503101347,
                33.9909333514159
            ]
        }
    },
    {
        "type": "Feature",
        "properties": {
            "timestamp": 1531007628377
        },
        "geometry": {
            "type": "Point",
            "coordinates": [
                -118.464851975441,
                33.990366257735
            ]
        }
    }]
}
```

[Top][toc]

## Status Changes

The status of the inventory of vehicles available for customer use.

The status changes endpoint allows a user to query the historical availability for a system within a time range.

Unless stated otherwise by the municipality, this endpoint must return only those status changes with a `event_location` that [intersects](#intersection-operation) with the [municipality boundary](#municipality-boundary).

> Note: As a result of this definition, consumers should query the [trips endpoint][trips] to infer when vehicles enter or leave the municipality boundary.

**Endpoint:** `/status_changes`  
**Method:** `GET`  
**[Beta feature][beta]:** No  
**Schema:** [`status_changes` schema][status-schema]  
**`data` Payload:** `{ "status_changes": [] }`, an array of objects with the following structure

| Field | Type | Required/Optional | Comments |
| ----- | ---- | ----------------- | ----- |
| `provider_id` | UUID | Required | A UUID for the Provider, unique within MDS |
| `provider_name` | String | Required | The public-facing name of the Provider |
| `device_id` | UUID | Required | A unique device ID in UUID format |
| `vehicle_id` | String | Required | The Vehicle Identification Number visible on the vehicle itself |
| `vehicle_type` | Enum | Required | see [vehicle types][vehicle-types] table |
| `propulsion_type` | Enum[] | Required | Array of [propulsion types][propulsion-types]; allows multiple values |
| `vehicle_state` | Enum | Required | See [vehicle state][vehicle-states] table |
| `event_type` | Enum[] | Required | [Vehicle event(s)][vehicle-events] for state change, allowable values determined by `vehicle_state`. |
| `event_time` | [timestamp][ts] | Required | Date/time that event occurred at. See [Event Times][event-times] |
| `publication_time` | [timestamp][ts] | Optional | Date/time that event became available through the status changes endpoint |
| `event_location` | GeoJSON [Point Feature][geo] | Optional | A location is required unless `event_type_reason` is `user_pick_up` |
| `event_geographies` | UUID[] | Required | Array of Geography UUIDs consisting of every Geography that contains the location of the status change. |
| `battery_pct` | Float | Required if Applicable | Percent battery charge of device, expressed between 0 and 1 |
| `associated_trip` | UUID | Required if Applicable | Trip UUID (foreign key to Trips API), required if `event_type` is `trip_start` or `trip_end`, or for any other status change event that marks the end of a trip. |
| `associated_ticket` | String | Optional | Identifier for an associated ticket inside an Agency-maintained 311 or CRM system. |

### Status Changes Query Parameters

The `/status_changes` API should allow querying status changes with the following query parameters:

| Parameter | Format | Expected Output |
| --------------- | ------ | --------------- |
| `event_time` | `YYYY-MM-DDTHH`, an [ISO 8601](https://en.wikipedia.org/wiki/ISO_8601) extended datetime representing an UTC hour between 00 and 23. | All status changes with an event time occurring within the hour. For example, requesting `event_time=2019-10-01T07` returns all status changes where `2019-10-01T07:00:00 <= status_change.event_time < 2019-10-01T08:00:00` UTC. |

If the data does not exist or the hour has not completed, `/status_changes` shall return a `404 Not Found` error.

Without an `event_time` query parameter, `/status_changes` shall return a `400 Bad Request` error.

<<<<<<< HEAD
### Event Types

| `event_type` | Description | `event_type_reason` | Description |
| ---------- | ---------------------- | ------- | ------------------ |
| `available` | A device becomes available for customer use | `service_start` | Device introduced into service at the beginning of the day (if program does not operate 24/7) |
| | | `user_drop_off` | User ends reservation |
| | | `rebalance_drop_off` | Device moved for rebalancing |
| | | `maintenance_drop_off` | Device introduced into service after being removed for maintenance |
| | | `agency_drop_off` | The administrative agency (ie, DOT) drops a device into the PROW using an admin code or similar |
| `reserved` | A customer reserves a device (even if trip has not started yet) | `user_pick_up` | Customer reserves device. Note that this event_type is deemed ambiguous right now: it can mean reserved as in possession, or reserved as in future hold. This issue will be remedied in a future version with an extra event_type. For now, different providers have implemented this in either way. |
| | | `enter_geography` | Device enters one or more Geographies managed by Policy during an active trip. |
| | | `leave_geography` | Device leaves one or more Geographies managed by Policy during an active trip. |
| `unavailable` | A device is on the street but becomes unavailable for customer use | `maintenance` | A device is no longer available due to equipment issues |
| | | `low_battery` | A device is no longer available due to insufficient battery |
| `removed` | A device is removed from the street and unavailable for customer use | `service_end` | Device removed from street because service has ended for the day (if program does not operate 24/7) |
| | | `rebalance_pick_up` | Device removed from street and will be placed at another location to rebalance service |
| | | `maintenance_pick_up` | Device removed from street so it can be worked on |
| | | `agency_pick_up` | The administrative agency (ie, DOT) removes a device using an admin code or similar |

=======
>>>>>>> 48c37fa3
[Top][toc]

## Realtime Data

### GBFS

All MDS compatible `provider` APIs must expose a public [GBFS](https://github.com/NABSA/gbfs) feed as well. Compatibility with [GBFS 2.0](https://github.com/NABSA/gbfs/blob/v2.0/gbfs.md) or greater is advised due to privacy concerns and support for micromobility.

GBFS 2.0 includes some changes that may make it less useful for regulatory purposes (specifically, the automatic rotation of vehicle IDs). The [`/vehicles`](#vehicles) endpoint offers an alternative to GBFS that may more effectively meet the use cases of regulators. Additional information on MDS and GBFS can be found in this [guidance document](https://github.com/openmobilityfoundation/governance/blob/main/technical/GBFS_and_MDS.md).

[Top][toc]

### Events

The `/events` endpoint is a near-ish real-time feed of status changes, designed to give access to as recent as possible series of events.

The `/events` endpoint functions similarly to `/status_changes`, but shall not included data older than 2 weeks (that should live in `/status_changes.`)

Unless stated otherwise by the municipality, this endpoint must return only those events with an `event_location` that [intersects][intersection] with the [municipality boundary][muni-boundary].

> Note: As a result of this definition, consumers should query the [trips endpoint][trips] to infer when vehicles enter or leave the municipality boundary.

The schema and datatypes are the same as those defined for [`/status_changes`][status].

**Endpoint:** `/events`  
**Method:** `GET`  
**[Beta feature][beta]:** No (as of 1.0.0)  
**Schema:** [`events` schema][events-schema]  
**`data` Payload:** `{ "status_changes": [] }`, an array of objects with the same structure as in [`/status_changes`][status]

#### Events Query Parameters

The events API should allow querying with a combination of query parameters:

| Parameter | Type | Expected Output |
| ----- | ---- | -------- |
| `start_time` | [timestamp][ts] | status changes where `start_time <= status_change.event_time` |
| `end_time` | [timestamp][ts] | status changes where `status_change.event_time < end_time` |

Should either side of the requested time range be missing, `/events` shall return a `400 Bad Request` error.

Should either side of the requested time range be greater than 2 weeks before the time of the request, `/events` shall return a `400 Bad Request` error.

[Top][toc]

### Vehicles

The `/vehicles` endpoint returns the current status of vehicles on the PROW. Only vehicles that are currently in available, unavailable, or reserved states should be returned in this payload. Data in this endpoint should reconcile with data from the `/status_changes` enpdoint. The data returned by this endpoint should be as close to realtime as possible, but in no case should it be more than 5 minutes out-of-date. As with other MDS APIs, `/vehicles` is intended for use by regulators, not by the general public. It does not replace the role of a [GBFS][gbfs] feed in enabling consumer-facing applications.

In addition to the standard [Provider payload wrapper](#response-format), responses from this endpoint should contain the last update timestamp and amount of time until the next update:

```json
{
    "version": "x.y.z",
    "data": {
        "vehicles": []
    },
    "last_updated": "12345",
    "ttl": "12345"
}
```

Where `last_updated` and `ttl` are defined as follows:

Field Name          | Required  | Defines
--------------------| ----------| ----------
last_updated        | Yes       | Timestamp indicating the last time the data in this feed was updated
ttl                 | Yes       | Integer representing the number of milliseconds before the data in this feed will be updated again (0 if the data should always be refreshed).

**Endpoint:** `/vehicles`  
**Method:** `GET`  
**[Beta feature][beta]:** Yes (as of 0.4.1)  
**Schema:** [`vehicles` schema][vehicles-schema]  
**`data` Payload:** `{ "vehicles": [] }`, an array of objects with the following structure

| Field | Type | Required/Optional | Comments |
| ----- | ---- | ----------------- | ----- |
| `provider_id` | UUID | Required | A UUID for the Provider, unique within MDS |
| `provider_name` | String | Required | The public-facing name of the Provider |
| `device_id` | UUID | Required | A unique device ID in UUID format, should match this device in Provider |
| `vehicle_id` | String | Required | The Vehicle Identification Number visible on the vehicle itself, should match this device in provider |
| `vehicle_type` | Enum | Required | see [vehicle types][vehicle-types] table |
| `propulsion_type` | Enum[] | Required | Array of [propulsion types][propulsion-types]; allows multiple values |
| `last_event_time` | [timestamp][ts] | Required | Date/time when last state change occurred. See [Event Times][event-times] |
| `last_vehicle_state` | Enum | Required | Vehicle state of most recent state change. See [vehicle states][vehicle-states] table |
| `last_vehicle_events` | Enum[] | Required | [Vehicle event(s)][vehicle-events] of most recent state change, allowable values determined by `last_vehicle_state`. |
| `last_event_location` | GeoJSON [Point Feature][geo]| Required | Location of vehicle's last event |
| `current_location` | GeoJSON [Point Feature][geo] | Required if Applicable | Current location of vehicle if different from last event, and the vehicle is not currently on a trip |
| `battery_pct` | Float | Required if Applicable | Percent battery charge of device, expressed between 0 and 1 |

[Top][toc]

[agps]: https://en.wikipedia.org/wiki/Assisted_GPS
[beta]: /general-information.md#beta
[costs-and-currencies]: /general-information.md#costs-and-currencies
[decimal-degrees]: https://en.wikipedia.org/wiki/Decimal_degrees
[dgps]: https://en.wikipedia.org/wiki/Differential_GPS
[events]: #events
[events-schema]: dockless/events.json
[event-times]: #event-times
[gbfs]: https://github.com/NABSA/gbfs
[general-information]: /general-information.md
[geo]: #geographic-data
[geojson-feature]: https://tools.ietf.org/html/rfc7946#section-3.2
[geojson-feature-collection]: https://tools.ietf.org/html/rfc7946#section-3.3
[geojson-point]: https://tools.ietf.org/html/rfc7946#section-3.1.2
[iana]: https://www.iana.org/assignments/http-status-codes/http-status-codes.xhtml
[intersection]: #intersection-operation
[iso4217]: https://en.wikipedia.org/wiki/ISO_4217#Active_codes
[json-api-pagination]: http://jsonapi.org/format/#fetching-pagination
[json-schema]: https://json-schema.org
[muni-boundary]: #municipality-boundary
[propulsion-types]: /general-information.md#propulsion-types
[responses]: /general-information.md#responses
[status]: #status-changes
[status-schema]: dockless/status_changes.json
[st-intersects]: https://postgis.net/docs/ST_Intersects.html
[toc]: #table-of-contents
[trips]: #trips
[trips-schema]: dockless/trips.json
[ts]: /general-information.md#timestamps
[vehicles]: #vehicles
[vehicle-types]: /general-information.md#vehicle-types
[vehicle-states]: /general-information.md#vehicle-states
[vehicle-events]: /general-information.md#vehicle-state-events
[vehicles-schema]: dockless/vehicles.json
[versioning]: /general-information.md#versioning
[wgs84]: https://en.wikipedia.org/wiki/World_Geodetic_System<|MERGE_RESOLUTION|>--- conflicted
+++ resolved
@@ -285,28 +285,6 @@
 
 Without an `event_time` query parameter, `/status_changes` shall return a `400 Bad Request` error.
 
-<<<<<<< HEAD
-### Event Types
-
-| `event_type` | Description | `event_type_reason` | Description |
-| ---------- | ---------------------- | ------- | ------------------ |
-| `available` | A device becomes available for customer use | `service_start` | Device introduced into service at the beginning of the day (if program does not operate 24/7) |
-| | | `user_drop_off` | User ends reservation |
-| | | `rebalance_drop_off` | Device moved for rebalancing |
-| | | `maintenance_drop_off` | Device introduced into service after being removed for maintenance |
-| | | `agency_drop_off` | The administrative agency (ie, DOT) drops a device into the PROW using an admin code or similar |
-| `reserved` | A customer reserves a device (even if trip has not started yet) | `user_pick_up` | Customer reserves device. Note that this event_type is deemed ambiguous right now: it can mean reserved as in possession, or reserved as in future hold. This issue will be remedied in a future version with an extra event_type. For now, different providers have implemented this in either way. |
-| | | `enter_geography` | Device enters one or more Geographies managed by Policy during an active trip. |
-| | | `leave_geography` | Device leaves one or more Geographies managed by Policy during an active trip. |
-| `unavailable` | A device is on the street but becomes unavailable for customer use | `maintenance` | A device is no longer available due to equipment issues |
-| | | `low_battery` | A device is no longer available due to insufficient battery |
-| `removed` | A device is removed from the street and unavailable for customer use | `service_end` | Device removed from street because service has ended for the day (if program does not operate 24/7) |
-| | | `rebalance_pick_up` | Device removed from street and will be placed at another location to rebalance service |
-| | | `maintenance_pick_up` | Device removed from street so it can be worked on |
-| | | `agency_pick_up` | The administrative agency (ie, DOT) removes a device using an admin code or similar |
-
-=======
->>>>>>> 48c37fa3
 [Top][toc]
 
 ## Realtime Data
