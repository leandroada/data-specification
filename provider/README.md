# Mobility Data Specification: **Provider**

This specification contains a data standard for *mobility as a service* providers to define a RESTful API for municipalities to access on-demand.

## Table of Contents

* [General Information](#general-information)
* [Trips](#trips)
* [Status Changes](#status-changes)
* [Realtime Data](#realtime-data)
  * [GBFS](#GBFS)
  * [Events](#events)
  * [Vehicles](#vehicles)

## General Information

The following information applies to all `provider` API endpoints. Details on providing authorization to endpoints is specified in the [auth](auth.md) document.

<<<<<<< HEAD
Currently, the provider API is implemented for dockless scooter, bikeshare, and carshare. To implement another mode, add it to the `schema/generate_schema.py` file and this README and submit a pull request.

This specification uses data types including timestamps, UUIDs, and vehicle state definitions as described in the MDS [Shared Definitions](#../shared/README.md) document.
=======
Currently, the provider API is implemented for shared dockless scooters, bikes, cars and mopeds. To implement another mode, please submit a PR.
>>>>>>> 1881d99f

### Versioning

`provider` APIs must handle requests for specific versions of the specification from clients.

<<<<<<< HEAD
Versioning must be implemented through the use of a custom media-type, `application/vnd.mds.provider+json`, combined with a required `version` parameter.

The version parameter specifies the dot-separated combination of major and minor versions from a published version of the specification. For example, the media-type for version `0.4.1` would be specified as `application/vnd.mds.provider+json;version=0.4`

Clients must specify the version they are targeting through the `Accept` header. For example:

```http
Accept: application/vnd.mds.provider+json;version=0.3
```

> Since versioning was not added until the 0.3.0 release, if the `Accept` header is not set as specified above, the `provider` API must respond as if version `0.2` was requested.

Responses to client requests must indicate the version the response adheres to through the `Content-Type` header. For example:

```http
Content-Type: application/vnd.mds.provider+json;version=0.4
```

> Since versioning was not added until the 0.3.0 release, if the `Content-Type` header is not set as specified above, version `0.2` must be assumed.

If an unsupported or invalid version is requested, the API must respond with a status of `406 Not Acceptable`. If this occurs, a client can explicitly negotiate available versions.

A client negotiates available versions using the `OPTIONS` method to an MDS endpoint. For example, to check if `trips` supports either version `0.2` or `0.3` with a preference for `0.2`, the client would issue the following request:

```http
OPTIONS /trips/ HTTP/1.1
Host: provider.example.com
Accept: application/vnd.mds.provider+json;version=0.2,application/vnd.mds.provider+json;version=0.3;q=0.9
```

The response will include the most preferred supported version in the `Content-Type` header. For example, if only `0.3` is supported:

```http
Content-Type: application/vnd.mds.provider+json;version=0.3
```

The client can use the returned value verbatim as a version request in the `Accept` header.
=======
Versioning must be implemented as specified in the [`General information versioning section`][general-information/versioning].
>>>>>>> 1881d99f

### Response Format

The response to a client request must include a valid HTTP status code defined in the [IANA HTTP Status Code Registry](https://www.iana.org/assignments/http-status-codes/http-status-codes.xhtml). It also must set the `Content-Type` header, as specified in the [Versioning](#Versioning) section.

Response bodies must be a `UTF-8` encoded JSON object and must minimally include the MDS `version` and a `data` payload:

```json
{
    "version": "x.y.z",
    "data": {
        "trips": [{
            "provider_id": "...",
            "trip_id": "...",
        }]
    }
}
```

#### HTTP Response Codes

* **200:** OK: operation successful.
* **400:** Bad request.
* **401:** Unauthorized: Invalid, expired, or insufficient scope of token.
* **404:** Not Found: Object(s) do not exist.
* **500:** Internal server error.

#### Error Format

```json
{
    "error": "...",
    "error_description": "...",
    "error_details": [ "...", "..." ]
}
```

| Field               | Type     | Field Description      |
| ------------------- | -------- | ---------------------- |
| `error`             | String   | Error message string   |
| `error_description` | String   | Human readable error description (can be localized) |
| `error_details`     | String[] (optional) | Array of error details |

All response fields must use `lower_case_with_underscores`.

#### JSON Schema

MDS defines [JSON Schema](https://json-schema.org/) files for [`trips`][trips-schema], [`status_changes`][sc-schema], [`events`][events-schema], and [`vehicles`][vehicles-schema].

`provider` API responses must validate against their respective schema files. The schema files always take precedence over the language and examples in this and other supporting documentation meant for *human* consumption.

### Pagination

The `/trips` and `/status_changes` endpoints must not use pagination.

If providers choose to use pagination for either of the `/events` or `/vehicles` endpoints, the pagination
must comply with the [JSON API](http://jsonapi.org/format/#fetching-pagination) specification.

The following keys must be used for pagination links:

* `first`: url to the first page of data
* `last`: url to the last page of data
* `prev`: url to the previous page of data
* `next`: url to the next page of data

At a minimum, paginated payloads must include a `next` key, which must be set to `null` to indicate the last page of data.

```json
{
    "version": "x.y.z",
    "data": {
        "trips": [{
            "provider_id": "...",
            "trip_id": "...",
        }]
    },
    "links": {
        "first": "https://...",
        "last": "https://...",
        "prev": "https://...",
        "next": "https://..."
    }
}
```

### Geographic Data

References to geographic datatypes (Point, MultiPolygon, etc.) imply coordinates encoded in the [WGS 84 (EPSG:4326)](https://en.wikipedia.org/wiki/World_Geodetic_System) standard GPS or GNSS projection expressed as [Decimal Degrees](https://en.wikipedia.org/wiki/Decimal_degrees).

Whenever an individual location coordinate measurement is presented, it must be
represented as a GeoJSON [`Feature`](https://tools.ietf.org/html/rfc7946#section-3.2) object with a corresponding [`timestamp`][ts] property and [`Point`](https://tools.ietf.org/html/rfc7946#section-3.1.2) geometry:

```json
{
    "type": "Feature",
    "properties": {
        "timestamp": 1529968782421
    },
    "geometry": {
        "type": "Point",
        "coordinates": [
            -118.46710503101347,
            33.9909333514159
        ]
    }
}
```

#### Intersection Operation

For the purposes of this specification, the intersection of two geographic datatypes is defined according to the [`ST_Intersects` PostGIS operation](https://postgis.net/docs/ST_Intersects.html)

> If a geometry or geography shares any portion of space then they intersect. For geography -- tolerance is 0.00001 meters (so any points that are close are considered to intersect).
>
> Overlaps, Touches, Within all imply spatial intersection. If any of the aforementioned returns true, then the geometries also spatially intersect. Disjoint implies false for spatial intersection.

[Top][toc]

### Municipality Boundary

Municipalities requiring MDS Provider API compliance should provide an unambiguous digital source for the municipality boundary. This boundary must be used when determining which data each `provider` API endpoint will include.  

The boundary should be defined as a polygon or collection of polygons. The file defining the boundary should be provided in Shapefile or GeoJSON format and hosted online at a published address that all providers and `provider` API consumers can access and download.The boundary description can be sent as a reference to an object via the Geography API, or a reference to a Geography via the Jurisdiction API.  

Providers are not required to recalculate the set of historical data that is included when the municipality boundary changes. All new data must use the updated municipality boundary.

<<<<<<< HEAD
### Timestamps, Vehicle Types, Propulsion Types, UUIDs, Costs & Currencies
=======
### Timestamps

References to `timestamp` imply integer milliseconds since [Unix epoch](https://en.wikipedia.org/wiki/Unix_time). You can find the implementation of unix timestamp in milliseconds for your programming language [here](https://currentmillis.com/).

### Vehicle Types

The list of allowed `vehicle_type` referenced below is:

| `vehicle_type` |
|--------------|
| bicycle      |
| car          |
| scooter      |
| moped        |

### Propulsion Types
>>>>>>> 1881d99f

Please refer to the MDS [Shared Definitions](#../shared/README.md) document.

[Top][toc]

## Trips

A trip represents a journey taken by a *mobility as a service* customer with a geo-tagged start and stop point.

The trips endpoint allows a user to query historical trip data.

Unless stated otherwise by the municipality, the trips endpoint must return all trips with a `route` which [intersects](#intersection-operation) with the [municipality boundary](#municipality-boundary).

**Endpoint:** `/trips`  
**Method:** `GET`  
**[Beta feature](/general-information.md#beta-features):** No  
**Schema:** [`trips` schema][trips-schema]  
**`data` Payload:** `{ "trips": [] }`, an array of objects with the following structure  

| Field | Type    | Required/Optional | Comments |
| ----- | -------- | ----------------- | ----- |
| `provider_id` | UUID | Required | A UUID for the Provider, unique within MDS |
| `provider_name` | String | Required | The public-facing name of the Provider |
| `device_id` | UUID | Required | A unique device ID in UUID format |
| `vehicle_id` | String | Required | The Vehicle Identification Number visible on the vehicle itself |
| `vehicle_type` | Enum | Required | See [vehicle types](../shared/README.md#vehicle-types) table |
| `propulsion_type` | Enum[] | Required | Array of [propulsion types](../shared/README.md#propulsion-types); allows multiple values |
| `trip_id` | UUID | Required | A unique ID for each trip |
| `trip_duration` | Integer | Required | Time, in Seconds |
| `trip_distance` | Integer | Required | Trip Distance, in Meters |
| `route` | GeoJSON `FeatureCollection` | Required | See [Routes](#routes) detail below |
| `accuracy` | Integer | Required | The approximate level of accuracy, in meters, of `Points` within `route` |
| `start_time` | [timestamp][ts] | Required | |
| `end_time` | [timestamp][ts] | Required | |
| `publication_time` | [timestamp][ts] | Optional | Date/time that trip became available through the trips endpoint |
| `parking_verification_url` | String | Optional | A URL to a photo (or other evidence) of proper vehicle parking |
| `standard_cost` | Integer | Optional | The cost, in the currency defined in `currency`, that it would cost to perform that trip in the standard operation of the System (see [Costs & Currencies](../shared/README.md#costs--currencies)) |
| `actual_cost` | Integer | Optional | The actual cost, in the currency defined in `currency`, paid by the customer of the *mobility as a service* provider (see [Costs & Currencies](../shared/README.md#costs--currencies)) |
| `currency` | String | Optional, USD cents is implied if null.| An [ISO 4217 Alphabetic Currency Code](https://en.wikipedia.org/wiki/ISO_4217#Active_codes) representing the currency of the payee (see [Costs & Currencies](../shared/README.md#costs--currencies)) |

### Trips Query Parameters

The `/trips` API should allow querying trips with the following query parameters:

| Parameter | Format | Expected Output |
| --------------- | ------ | --------------- |
| `end_time` | `YYYY-MM-DDTHH`, an [ISO 8601](https://en.wikipedia.org/wiki/ISO_8601) extended datetime representing an UTC hour between 00 and 23. | All trips with an end time occurring within the hour. For example, requesting `end_time=2019-10-01T07` returns all trips where `2019-10-01T07:00:00 <= trip.end_time < 2019-10-01T08:00:00` UTC. |

If the data does not exist or the hour has not completed, `/trips` shall return a `404 Not Found` error.

Without an `end_time` query parameter, `/trips` shall return a `400 Bad Request` error.

For the near-ish real time use cases, please use the [events](#events) endpoint.

### Routes

To represent a route, MDS `provider` APIs must create a GeoJSON [`FeatureCollection`](https://tools.ietf.org/html/rfc7946#section-3.3), which includes every [observed point][geo] in the route, even those which occur outside the [municipality boundary](#municipality-boundary).

Routes must include at least 2 points: the start point and end point. Routes must include all possible GPS or GNSS samples collected by a Provider. Providers may round the latitude and longitude to the level of precision representing the maximum accuracy of the specific measurement. For example, [a-GPS](https://en.wikipedia.org/wiki/Assisted_GPS) is accurate to 5 decimal places, [differential GPS](https://en.wikipedia.org/wiki/Differential_GPS) is generally accurate to 6 decimal places. Providers may round those readings to the appropriate number for their systems.

```js
"route": {
    "type": "FeatureCollection",
    "features": [{
        "type": "Feature",
        "properties": {
            "timestamp": 1529968782421
        },
        "geometry": {
            "type": "Point",
            "coordinates": [
                -118.46710503101347,
                33.9909333514159
            ]
        }
    },
    {
        "type": "Feature",
        "properties": {
            "timestamp": 1531007628377
        },
        "geometry": {
            "type": "Point",
            "coordinates": [
                -118.464851975441,
                33.990366257735
            ]
        }
    }]
}
```

[Top][toc]

## Status Changes

The status of the inventory of vehicles available for customer use.

The status changes endpoint allows a user to query the historical availability for a system within a time range.

Unless stated otherwise by the municipality, this endpoint must return only those status changes with a `event_location` that [intersects](#intersection-operation) with the [municipality boundary](#municipality-boundary).

> Note: As a result of this definition, consumers should query the [trips endpoint](#trips) to infer when vehicles enter or leave the municipality boundary.

**Endpoint:** `/status_changes`  
**Method:** `GET`  
**[Beta feature](/general-information.md#beta-features):** No  
**Schema:** [`status_changes` schema][sc-schema]  
**`data` Payload:** `{ "status_changes": [] }`, an array of objects with the following structure

| Field | Type | Required/Optional | Comments |
| ----- | ---- | ----------------- | ----- |
| `provider_id` | UUID | Required | A UUID for the Provider, unique within MDS |
| `provider_name` | String | Required | The public-facing name of the Provider |
| `device_id` | UUID | Required | A unique device ID in UUID format |
| `vehicle_id` | String | Required | The Vehicle Identification Number visible on the vehicle itself |
| `vehicle_type` | Enum | Required | see [vehicle types](../shared/README.md#vehicle-types) table |
| `propulsion_type` | Enum[] | Required | Array of [propulsion types](../shared/README.md#propulsion-types); allows multiple values |
| `vehicle_state` | Enum | Required | See [vehicle state](../shared/README.md#vehicle-state) table |
| `event_type` | Enum[] | Required | Reason(s) for state change, allowable values determined by [`event-type`](../shared/README.md#event-types) |
| `event_time` | [timestamp][ts] | Required | Date/time that event occurred at. See [timestamps](../shared/README.md#timestamps) |
| `publication_time` | [timestamp][ts] | Optional | Date/time that event became available through the status changes endpoint |
| `event_location` | GeoJSON [Point Feature][geo] | Required | |
| `battery_pct` | Float | Required if Applicable | Percent battery charge of device, expressed between 0 and 1 |
<<<<<<< HEAD
| `associated_trip` | UUID | Required if Applicable | Trip UUID (foreign key to Trips API), required if `event_type` is `trip_start` or `trip_end`, or for any other status change event that marks the end of a trip. |
| `associated_ticket` | String | Optional | Identifier for an associated ticket inside an Agency-maintained 311 or CRM system. | 
=======
| `associated_trip` | UUID | Required if Applicable | Trip UUID (foreign key to Trips API), required if `event_type_reason` is `user_pick_up` or `user_drop_off`, or for any other status change event that marks the end of a trip. |
| `associated_ticket` | String | Optional | Identifier for an associated ticket inside an Agency-maintained 311 or CRM system. |
>>>>>>> 1881d99f

### Event Times

Because of the unreliability of device clocks, the Provider is unlikely to know with total confidence what time an event occurred at. However, they are responsible for constructing as accurate a timeline as possible. Most importantly, the order of the timestamps for a particular device's events must reflect the Provider's best understanding of the order in which those events occurred.

### Status Changes Query Parameters

The `/status_changes` API should allow querying status changes with the following query parameters:

| Parameter | Format | Expected Output |
| --------------- | ------ | --------------- |
| `event_time` | `YYYY-MM-DDTHH`, an [ISO 8601](https://en.wikipedia.org/wiki/ISO_8601) extended datetime representing an UTC hour between 00 and 23. | All status changes with an event time occurring within the hour. For example, requesting `event_time=2019-10-01T07` returns all status changes where `2019-10-01T07:00:00 <= status_change.event_time < 2019-10-01T08:00:00` UTC. |

If the data does not exist or the hour has not completed, `/status_changes` shall return a `404 Not Found` error.

Without an `event_time` query parameter, `/status_changes` shall return a `400 Bad Request` error.

<<<<<<< HEAD
=======
### Event Types

| `event_type` | Description | `event_type_reason` | Description |
| ---------- | ---------------------- | ------- | ------------------ |
| `available` | A device becomes available for customer use | `service_start` | Device introduced into service at the beginning of the day (if program does not operate 24/7) |
| | | `user_drop_off` | User ends reservation |
| | | `rebalance_drop_off` | Device moved for rebalancing |
| | | `maintenance_drop_off` | Device introduced into service after being removed for maintenance |
| | | `agency_drop_off` | The administrative agency (ie, DOT) drops a device into the PROW using an admin code or similar |
| `reserved` | A customer reserves a device (even if trip has not started yet) | `user_pick_up` | Customer reserves device. Note that this event_type is deemed ambiguous right now: it can mean reserved as in possession, or reserved as in future hold. This issue will be remedied in a future version with an extra event_type. For now, different providers have implemented this in either way. |
| `unavailable` | A device is on the street but becomes unavailable for customer use | `maintenance` | A device is no longer available due to equipment issues |
| | | `low_battery` | A device is no longer available due to insufficient battery |
| `removed` | A device is removed from the street and unavailable for customer use | `service_end` | Device removed from street because service has ended for the day (if program does not operate 24/7) |
| | | `rebalance_pick_up` | Device removed from street and will be placed at another location to rebalance service |
| | | `maintenance_pick_up` | Device removed from street so it can be worked on |
| | | `agency_pick_up` | The administrative agency (ie, DOT) removes a device using an admin code or similar |

[Top][toc]

>>>>>>> 1881d99f
## Realtime Data

### GBFS

All MDS compatible `provider` APIs must expose a public [GBFS](https://github.com/NABSA/gbfs) feed as well. Given that GBFS hasn't fully [evolved to support dockless mobility](https://github.com/NABSA/gbfs/pull/92) yet, we follow the current guidelines in making bike information avaliable to the public.

* `gbfs.json` is always required and must contain a `feeds` property that lists all published feeds
* `system_information.json` is always required
* `free_bike_status.json` is required for MDS
* `station_information.json` and `station_status.json` don't apply for MDS

### Events

The `/events` endpoint is a near-ish real-time feed of status changes, designed to give access to as recent as possible series of events.

The `/events` endpoint functions similarly to `/status_changes`, but shall not included data older than 2 weeks (that should live in `/status_changes.`)

Unless stated otherwise by the municipality, this endpoint must return only those events with an `event_location` that [intersects](#intersection-operation) with the [municipality boundary](#municipality-boundary).

> Note: As a result of this definition, consumers should query the [trips endpoint](#trips) to infer when vehicles enter or leave the municipality boundary.

The schema and datatypes are the same as those defined for [`/status_changes`][status].

**Endpoint:** `/events`  
**Method:** `GET`  
**[Beta feature](/general-information.md#beta-features):** Yes (as of 0.4.0)  
**Schema:** [`events` schema][events-schema]  
**`data` Payload:** `{ "status_changes": [] }`, an array of objects with the same structure as in [`/status_changes`][status]

#### Event Times

Because of the unreliability of device clocks, the Provider is unlikely to know with total confidence what time an event occurred at. However, they are responsible for constructing as accurate a timeline as possible. Most importantly, the order of the timestamps for a particular device's events must reflect the Provider's best understanding of the order in which those events occurred.

#### Events Query Parameters

The events API should allow querying with a combination of query parameters:

| Parameter | Type | Expected Output |
| ----- | ---- | -------- |
| `start_time` | [timestamp][ts] | status changes where `start_time <= status_change.event_time` |
| `end_time` | [timestamp][ts] | status changes where `status_change.event_time < end_time` |

Should either side of the requested time range be missing, `/events` shall return a `400 Bad Request` error.

Should either side of the requested time range be greater than 2 weeks before the time of the request, `/events` shall return a `400 Bad Request` error.

### Vehicles

The `/vehicles` endpoint returns the current status of vehicles on the PROW. Only vehicles that are currently in available, unavailable, or reserved states should be returned in this payload. Data in this endpoint should reconcile with data from the `/status_changes` enpdoint. The data returned by this endpoint should be as close to realtime as possible, but in no case should it be more than 5 minutes out-of-date. As with other MDS APIs, `/vehicles` is intended for use by regulators, not by the general public. It does not replace the role of a [GBFS](https://github.com/NABSA/gbfs) feed in enabling consumer-facing applications.

In addition to the standard [Provider payload wrapper](#response-format), responses from this endpoint should contain the last update timestamp and amount of time until the next update:

```json
{
    "version": "x.y.z",
    "data": {
        "vehicles": []
    },
    "last_updated": "12345",
    "ttl": "12345"
}
```

Where `last_updated` and `ttl` are defined as follows:

Field Name          | Required  | Defines
--------------------| ----------| ----------
last_updated        | Yes       | Timestamp indicating the last time the data in this feed was updated
ttl                 | Yes       | Integer representing the number of milliseconds before the data in this feed will be updated again (0 if the data should always be refreshed).

**Endpoint:** `/vehicles`  
**Method:** `GET`  
**[Beta feature](/general-information.md#beta-features):** Yes (as of 0.4.1)  
**Schema:** [`vehicles` schema][vehicles-schema]  
**`data` Payload:** `{ "vehicles": [] }`, an array of objects with the following structure

| Field | Type | Required/Optional | Comments |
| ----- | ---- | ----------------- | ----- |
| `provider_id` | UUID | Required | A UUID for the Provider, unique within MDS |
| `provider_name` | String | Required | The public-facing name of the Provider |
| `device_id` | UUID | Required | A unique device ID in UUID format, should match this device in Provider |
| `vehicle_id` | String | Required | The Vehicle Identification Number visible on the vehicle itself, should match this device in provider |
| `vehicle_type` | Enum | Required | see [vehicle types](#vehicle-types) table |
| `propulsion_type` | Enum[] | Required | Array of [propulsion types](#propulsion-types); allows multiple values |
| `last_event_time` | [timestamp][ts] | Required | Date/time when last status change occurred. See [Event Times](#event-times) |
| `last_event_type` | Enum | Required | Event type of most recent status change. See [event types](#event-types) table |
| `last_event_type_reason` | Enum | Required | Event type reason of most recent status change, allowable values determined by [`event type`](#event-types) |
| `last_event_location` | GeoJSON [Point Feature][geo]| Required | Location of vehicle's last event |
| `current_location` | GeoJSON [Point Feature][geo] | Required if Applicable | Current location of vehicle if different from last event, and the vehicle is not currently on a trip |
| `battery_pct` | Float | Required if Applicable | Percent battery charge of device, expressed between 0 and 1 |

[Top][toc]

[general-information/versioning]: /general-information.md#versioning
[geo]: #geographic-data
[events-schema]: dockless/events.json
[sc-schema]: dockless/status_changes.json
[status]: #status-changes
[toc]: #table-of-contents
[trips-schema]: dockless/trips.json
[ts]: #timestamps
[vehicles-schema]: dockless/vehicles.json<|MERGE_RESOLUTION|>--- conflicted
+++ resolved
@@ -16,59 +16,15 @@
 
 The following information applies to all `provider` API endpoints. Details on providing authorization to endpoints is specified in the [auth](auth.md) document.
 
-<<<<<<< HEAD
-Currently, the provider API is implemented for dockless scooter, bikeshare, and carshare. To implement another mode, add it to the `schema/generate_schema.py` file and this README and submit a pull request.
+Currently, the provider API is implemented for shared dockless scooters, bikes, cars and mopeds. To implement another mode, please submit a PR.
 
 This specification uses data types including timestamps, UUIDs, and vehicle state definitions as described in the MDS [Shared Definitions](#../shared/README.md) document.
-=======
-Currently, the provider API is implemented for shared dockless scooters, bikes, cars and mopeds. To implement another mode, please submit a PR.
->>>>>>> 1881d99f
 
 ### Versioning
 
 `provider` APIs must handle requests for specific versions of the specification from clients.
 
-<<<<<<< HEAD
-Versioning must be implemented through the use of a custom media-type, `application/vnd.mds.provider+json`, combined with a required `version` parameter.
-
-The version parameter specifies the dot-separated combination of major and minor versions from a published version of the specification. For example, the media-type for version `0.4.1` would be specified as `application/vnd.mds.provider+json;version=0.4`
-
-Clients must specify the version they are targeting through the `Accept` header. For example:
-
-```http
-Accept: application/vnd.mds.provider+json;version=0.3
-```
-
-> Since versioning was not added until the 0.3.0 release, if the `Accept` header is not set as specified above, the `provider` API must respond as if version `0.2` was requested.
-
-Responses to client requests must indicate the version the response adheres to through the `Content-Type` header. For example:
-
-```http
-Content-Type: application/vnd.mds.provider+json;version=0.4
-```
-
-> Since versioning was not added until the 0.3.0 release, if the `Content-Type` header is not set as specified above, version `0.2` must be assumed.
-
-If an unsupported or invalid version is requested, the API must respond with a status of `406 Not Acceptable`. If this occurs, a client can explicitly negotiate available versions.
-
-A client negotiates available versions using the `OPTIONS` method to an MDS endpoint. For example, to check if `trips` supports either version `0.2` or `0.3` with a preference for `0.2`, the client would issue the following request:
-
-```http
-OPTIONS /trips/ HTTP/1.1
-Host: provider.example.com
-Accept: application/vnd.mds.provider+json;version=0.2,application/vnd.mds.provider+json;version=0.3;q=0.9
-```
-
-The response will include the most preferred supported version in the `Content-Type` header. For example, if only `0.3` is supported:
-
-```http
-Content-Type: application/vnd.mds.provider+json;version=0.3
-```
-
-The client can use the returned value verbatim as a version request in the `Accept` header.
-=======
 Versioning must be implemented as specified in the [`General information versioning section`][general-information/versioning].
->>>>>>> 1881d99f
 
 ### Response Format
 
@@ -195,26 +151,7 @@
 
 Providers are not required to recalculate the set of historical data that is included when the municipality boundary changes. All new data must use the updated municipality boundary.
 
-<<<<<<< HEAD
 ### Timestamps, Vehicle Types, Propulsion Types, UUIDs, Costs & Currencies
-=======
-### Timestamps
-
-References to `timestamp` imply integer milliseconds since [Unix epoch](https://en.wikipedia.org/wiki/Unix_time). You can find the implementation of unix timestamp in milliseconds for your programming language [here](https://currentmillis.com/).
-
-### Vehicle Types
-
-The list of allowed `vehicle_type` referenced below is:
-
-| `vehicle_type` |
-|--------------|
-| bicycle      |
-| car          |
-| scooter      |
-| moped        |
-
-### Propulsion Types
->>>>>>> 1881d99f
 
 Please refer to the MDS [Shared Definitions](#../shared/README.md) document.
 
@@ -339,13 +276,8 @@
 | `publication_time` | [timestamp][ts] | Optional | Date/time that event became available through the status changes endpoint |
 | `event_location` | GeoJSON [Point Feature][geo] | Required | |
 | `battery_pct` | Float | Required if Applicable | Percent battery charge of device, expressed between 0 and 1 |
-<<<<<<< HEAD
 | `associated_trip` | UUID | Required if Applicable | Trip UUID (foreign key to Trips API), required if `event_type` is `trip_start` or `trip_end`, or for any other status change event that marks the end of a trip. |
 | `associated_ticket` | String | Optional | Identifier for an associated ticket inside an Agency-maintained 311 or CRM system. | 
-=======
-| `associated_trip` | UUID | Required if Applicable | Trip UUID (foreign key to Trips API), required if `event_type_reason` is `user_pick_up` or `user_drop_off`, or for any other status change event that marks the end of a trip. |
-| `associated_ticket` | String | Optional | Identifier for an associated ticket inside an Agency-maintained 311 or CRM system. |
->>>>>>> 1881d99f
 
 ### Event Times
 
@@ -363,28 +295,6 @@
 
 Without an `event_time` query parameter, `/status_changes` shall return a `400 Bad Request` error.
 
-<<<<<<< HEAD
-=======
-### Event Types
-
-| `event_type` | Description | `event_type_reason` | Description |
-| ---------- | ---------------------- | ------- | ------------------ |
-| `available` | A device becomes available for customer use | `service_start` | Device introduced into service at the beginning of the day (if program does not operate 24/7) |
-| | | `user_drop_off` | User ends reservation |
-| | | `rebalance_drop_off` | Device moved for rebalancing |
-| | | `maintenance_drop_off` | Device introduced into service after being removed for maintenance |
-| | | `agency_drop_off` | The administrative agency (ie, DOT) drops a device into the PROW using an admin code or similar |
-| `reserved` | A customer reserves a device (even if trip has not started yet) | `user_pick_up` | Customer reserves device. Note that this event_type is deemed ambiguous right now: it can mean reserved as in possession, or reserved as in future hold. This issue will be remedied in a future version with an extra event_type. For now, different providers have implemented this in either way. |
-| `unavailable` | A device is on the street but becomes unavailable for customer use | `maintenance` | A device is no longer available due to equipment issues |
-| | | `low_battery` | A device is no longer available due to insufficient battery |
-| `removed` | A device is removed from the street and unavailable for customer use | `service_end` | Device removed from street because service has ended for the day (if program does not operate 24/7) |
-| | | `rebalance_pick_up` | Device removed from street and will be placed at another location to rebalance service |
-| | | `maintenance_pick_up` | Device removed from street so it can be worked on |
-| | | `agency_pick_up` | The administrative agency (ie, DOT) removes a device using an admin code or similar |
-
-[Top][toc]
-
->>>>>>> 1881d99f
 ## Realtime Data
 
 ### GBFS
