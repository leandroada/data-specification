# Mobility Data Specification: Policy

The Policy API endpoints are intended to be implemented by regulatory agencies and consumed by mobility providers. Providers query the Policy API to get information about local rules that may affect the operation of their mobility service or which may be used to determine compliance.

This specification describes the digital relationship between _mobility as a service_ providers and the agencies that regulate them. The Policy API communicates municipal policies (such as as vehicle deployment caps and speed limits) in a clear, consistent manner.

## Table of Contents

- [General Information](#general-information)
  - [Versioning](#versioning)
- [Background](#background)
- [Distribution](#distribution)
  - [REST Endpoints](#rest-endpoints)
  - [Flat Files](#flat-files)
- [Schema](#schema)
  - [Policy](#policy)
  - [Rules](#rules)
  - [Rule Types](#rule-types)
  - [Rule Units](#rule-units)
  - [Geography](#geography)
  - [Rate Recurrences](#rate-recurrences)
  - [Messages](#messages)
  - [Value URL](#value-url)
  - [Order of Operations](#order-of-operations)
  
## General information

The following information applies to all `policy` API endpoints.

[Top][toc]

### Versioning

`policy` APIs must handle requests for specific versions of the specification from clients.

Versioning must be implemented as specified in the [Versioning section][versioning].

[Top][toc]

## Background

The goal of this specification is to enable Agencies to create, revise, and publish machine-readable policies, as sets of rules for individual and collective device behavior exhibited by both _mobility as a service_ Providers and riders / users. [Examples](./examples/README.md) of policies include:

- City-wide and localized caps (e.g. "Minimum 500 and maximum 3000 scooters within city boundaries")
- Exclusion zones (e.g. "No scooters are permitted in this district on weekends")
- Cap allowances (e.g. "Up to 500 additional scooters are permitted near train stations")
- Speed-limit restrictions (e.g. "15 mph outside of downtown, 10 mph downtown")
- Idle-time and disabled-time limitations (e.g. "5 days idle while rentable, 12 hours idle while unrentable, per device")
- Trip fees and subsidies (e.g. "A 25 cent fee applied when a trip ends downtown")

The machine-readable format allows Providers to obtain policies and compute compliance where it can be determined entirely by data obtained internally.

**See the [Policy Examples](./examples/README.md) for ways these can be implemented.**

[Top][toc]

## Distribution

Policies shall be published by regulatory bodies or their authorized delegates as JSON objects. These JSON objects shall be served by either [flat files](#flat-files) or via [REST API endpoints](#rest-endpoints). In either case, policy data shall follow the [schema](#schema) outlined below.

Policies typically refer to one or more associated geographies. Geographic information is obtained from the MDS [Geography](/geography#general-information) API.  Each policy and geography shall have a unique ID (UUID).

Published policies, like geographies, should be treated as immutable data. Obsoleting or otherwise changing a policy is accomplished by publishing a new policy with a field named `prev_policies`, a list of UUID references to the policy or policies superseded by the new policy.

Geographical data shall be represented as GeoJSON `Feature` objects. No part of the geographical data should be outside the [municipality boundary][muni-boundary].

Policies should be re-fetched whenever:

1) a policy expires (via its `end_date`), or
2) at an interval specified by the regulatory body, e.g. "daily at midnight".

Flat files have an optional `end_date` field that will apply to the file as a whole.

[Top][toc]

### REST Endpoints

Among other use-cases, configuring a REST API allows an Agency to:

1) Dynamically adjust caps
2) Set Provider specific policies
3) Adjust other attributes in closer to real time
4) Enumerate when policies are set to change

Responses must set the `Content-Type` header, as specified in the [versioning][versioning] section.

#### Responses and Error Messages

The response to a client request must include a valid HTTP status code defined in the [IANA HTTP Status Code Registry][iana].

See the [Responses section][responses] for information on valid MDS response codes and the [Error Messages section][error-messages] for information on formatting error messages.

#### Policies

Endpoint: `/policies/{id}`  
Method: `GET`  
`data` Payload: `{ "policies": [] }`, an array of objects with the structure [outlined below](#policy).

##### Query Parameters

| Name         | Type      | Required / Optional | Description                                    |
| ------------ | --------- | --- | ---------------------------------------------- |
| `id`         | UUID      | Optional    | If provided, returns one policy object with the matching UUID; default is to return all policy objects.                       |
| `start_date` | [timestamp][ts] | Optional    | Earliest effective date; default is policies effective as of the request time |
| `end_date`   | [timestamp][ts] | Optional    | Latest effective date; default is all policies effective in the future    |

`start_date` and `end_date` are only considered when no `id` parameter is provided.

Policies will be returned in order of effective date (see schema below), with pagination as in the `agency` and `provider` specs.

`provider_id` is an implicit parameter and will be encoded in the authentication mechanism, or a complete list of policies should be produced. If the Agency decides that Provider-specific policy documents should not be shared with other Providers (e.g. punitive policy in response to violations), an Agency should filter policy objects before serving them via this endpoint.

#### Geographies

**Note:** see the new [Geography API](https://github.com/openmobilityfoundation/mobility-data-specification/blob/feature-geography/geography/README.md#transition-from-policy) to understand the transisiton away from this endpoint, and how to support both in the MDS 1.1.0 release.

Endpoint: `/geographies/{id}`  
Method: `GET`  
`data` Payload: `{ geographies: [] }`, an array of GeoJSON `Feature` objects that follow the schema [outlined here](#geography) or in [Geography](/geography#general-information).

##### Query Parameters

| Name         | Type      | Required / Optional | Description                                    |
| ------------ | --------- | --- | ---------------------------------------------- |
| `id`         | UUID      | Optional    | If provided, returns one [Geography](/geography#general-information) object with the matching UUID; default is to return all geography objects.               |

[Top][toc]

### Flat Files

To use flat files, policies shall be represented in two (2) files:

- `policies.json`
- `geographies.json`

The files shall be structured like the output of the [REST endpoints](#rest-endpoints) above.

The publishing Agency should establish and communicate to providers how frequently these files should be polled.

The `updated` field in the payload wrapper should be set to the time of publishing a revision, so that it is simple to identify a changed file.

#### Example `policies.json`

```jsonc
{
    "version": "0.4.0",
    "updated": 1570035222868,
    "end_date": 1570035222868,
    "data": {
        "policies": [
            {
                // policy JSON 1
            },
            {
                // policy JSON 2
            }
        ]
    }
}
```

The optional `end_date` field applies to all policies represented in the file.

#### Example `geographies.json`

```jsonc
{
    "version": "0.4.0",
    "updated": 1570035222868,
    "data": {
        "geographies": [
            {
                // GeoJSON Feature 1
            },
            {
                // GeoJSON Feature 2
            }
        ]
    }
}
```

[Top][toc]

## Schema

All response fields must use `lower_case_with_underscores`.

Response bodies must be a `UTF-8` encoded JSON object and must minimally include the MDS `version`, a timestamp indicating the last time the data was `updated`, and a `data` payload:

```jsonc
{
    "version": "x.y.z",
    "updated": 1570035222868,
    "data": {
        // endpoint/file specific payload
    }
}
```

### JSON Schema

The JSON Schema file is available in this repository: [`policy.json`](./policy.json).

Before publishing a new Policy document, the document should be validated against the schema to ensure it has the correct format and fields.

[Top][toc]

### Policy

An individual `Policy` object is defined by the following fields:

| Name             | Type            | Required / Optional | Description                                                                         |
| ---------------- | --------------- | ---------- | ----------------------------------------------------------------------------------- |
| `name`           | String          | Required   | Name of policy                                                                      |
| `policy_id`      | UUID            | Required   | Unique ID of policy                                                                 |
| `provider_ids`   | UUID[]          | Optional    | Providers for whom this policy is applicable; empty arrays and `null`/absent implies all Providers. See MDS [provider list](/providers.csv). |
| `description`    | String          | Required   | Description of policy                                                               |
<<<<<<< HEAD
| `currency`       | String          | Optional   | An ISO 4217 Alphabetic Currency Code representing the [currency](../provider#costs--currencies) of all Rules of [type](#rule-types) `rate`.|
| `start_date`     | [timestamp][ts] | Required   | Beginning date/time of policy enforcement. In order to give providers sufficient time to poll, `start_date` must be at least 20 minutes after `published_date`.                                        |
=======
| `currency`       | String          | Optional   | An ISO 4217 Alphabetic Currency Code representing the [currency](../general-information.md#costs-and-currencies) of all Rules of [type](#rule-types) `rate`.|
| `start_date`     | [timestamp][ts] | Required   | Beginning date/time of policy enforcement                                           |
>>>>>>> 01c31e1c
| `end_date`       | [timestamp][ts] | Optional    | End date/time of policy enforcement                                                 |
| `published_date` | [timestamp][ts] | Required   | Timestamp that the policy was published                                             |
| `prev_policies`  | UUID[]          | Optional    | Unique IDs of prior policies replaced by this one                                   |
| `rules`          | Rule[]          | Required   | List of applicable [Rule](#rules) objects |

[Top][toc]

### Rules

An individual `Rule` object is defined by the following fields:

| Name            | Type                        | Required / Optional | Description                               |
| --------------- | --------------------------- | ------------------- | ----------------------------------------- |
| `name`             | String                      | Required   | Name of rule |
| `rule_id`          | UUID                        | Required   | Unique ID of the rule |
| `rule_type`        | enum                        | Required   | Type of policy (see [Rule Types](#rule-types)) |
| `geographies`      | UUID[]                      | Required   | List of [Geography](/geography#general-information) UUIDs (non-overlapping) specifying the covered geography |
| `states`           | `{ state: event[] }`        | Required   | [Vehicle state][vehicle-states] to which this rule applies. Optionally provide a list of specific [vehicle events][#vehicle-events] as a subset of a given status for the rule to apply to. An empty list or `null`/absent defaults to "all". |
| `rule_units`       | enum                        | Conditionally Required   | Measured units of policy (see [Rule Units](#rule-units)) |
| `vehicle_types`    | `vehicle_type[]`            | Optional   | Applicable vehicle types, default "all". |
| `propulsion_types` | `propulsion_type[]`         | Optional   | Applicable vehicle [propulsion types][propulsion-types], default "all". |
| `minimum`          | integer                     | Optional   | Minimum value, if applicable (default 0) |
| `maximum`          | integer                     | Optional   | Maximum value, if applicable (default unlimited) |
| `rate_amount`      | integer                     | Optional   | The amount of a rate applied when this rule applies, if applicable (default zero). A positive integer rate amount represents a fee, while a negative integer represents a subsidy. Rate amounts are given in the `currency` defined in the [Policy](#policy). |
| `rate_recurrence`  | enum                        | Optional   | Recurrence of the rate (see [Rate Recurrences](#rate-recurrences)) |
| `start_time`       | ISO 8601 time `hh:mm:ss`              | Optional   | Beginning time-of-day when the rule is in effect (default 00:00:00). |
| `end_time`         | ISO 8601 time `hh:mm:ss`              | Optional   | Ending time-of-day when the rule is in effect (default 23:59:59). |
| `days`             | day[]                       | Optional   | Days `["sun", "mon", "tue", "wed", "thu", "fri", "sat"]` when the rule is in effect (default all) |
| `messages`         | `{ String:String }`         | Optional   | Message to rider user, if desired, in various languages, keyed by language tag (see [Messages](#messages)) |
| `value_url`        | URL                         | Optional   | URL to an API endpoint that can provide dynamic information for the measured value (see [Value URL](#value-url)) |

[Top][toc]

### Rule Types

| Name    | Description                                                                                                   |
| ------- | ------------------------------------------------------------------------------------------------------------- |
| `count` | Fleet counts based on regions. Rule `minimum`/`maximum` refers to number of devices in [Rule Units](#rule-units).                                  |
| `time`  | Individual limitations on time spent in one or more vehicle-states. Rule `minimum`/`maximum` refers to increments of time in [Rule Units](#rule-units). |
| `speed` | Global or local speed limits. Rule `minimum`/`maximum` refers to speed in [Rule Units](#rule-units).                  |
| `rate`  | **[Beta feature](/general-information.md#beta-features):** *Yes (as of 1.0.0)*. Fees or subsidies based on regions and time spent in one or more vehicle-states. Rule `rate_amount` refers to the rate charged according to the [Rate Recurrences](#rate_recurrences) and the [currency requirements](/general-information.md#costs-and-currencies) in [Rule Units](#rule-units). *Prior to implementation agencies should consult with providers to discuss how the `rate` rule will be used. Most agencies do this as a matter of course, but it is particularly important to communicate in advance how frequently and in what ways rates might change over time.*    |
| `user`  | Information for users, e.g. about helmet laws. Generally can't be enforced via events and telemetry.          |

[Top][toc]

### Rule Units

| Name      | Rule Types             | Description         |
| --------- | ---------------------- | ------------------- |
| `seconds` | `rate`, `time`         | Seconds             |
| `minutes` | `rate`, `time`         | Minutes             |
| `hours`   | `rate`, `time`         | Hours               |
| `days`    | `rate`, `time`         | Days                |
| `amount`  | `rate`                 | Cost (in [local currency](/general-information.md#costs-and-currencies)) |
| `mph`     | `speed`                | Miles per hour      |
| `kph`     | `speed`                | Kilometers per hour |
| `devices` | `count`                | Devices             |

[Rule type](#rule-types) `user` has no associated Rule units; `rule_units` is not required when the Rule type is `user`.

[Top][toc]

### Geography

| Name             | Type      | Required / Optional | Description                                                                         |
| ---------------- | --------- | --- | ----------------------------------------------------------------------------------- |
| `name`           | String    | Required   | Name of geography                                                                      |
| `description`    | String    | Optional   | Detailed description of geography                                                                      |
| `geography_id`   | UUID      | Required   | Unique ID of [Geography](/geography#general-information)                                               |
| `geography_json`   | UUID      | Required   | The GeoJSON that defines the geographical coordinates.
| `effective_date`   | [timestamp][ts] | Optional   | `start_date` for first published policy that uses this geo.  Server should set this when policies are published.  This may be used on the client to distinguish between “logical” geographies that have the same name. E.g. if a policy publishes a geography on 5/1/2020, and then another policy is published which references that same geography is published on 4/1/2020, the effective_date will be set to 4/1/2020.
| `publish_date`   | [timestamp][ts] | Required   | Timestamp that the policy was published, i.e. made immutable                                             |
| `prev_geographies`  | UUID[]    | Optional   | Unique IDs of prior [geographies](/geography#general-information) replaced by this one                                   |

[Top][toc]

### Rate Recurrences

Rate recurrences specify when a rate is applied – either once, or periodically according to a `time_unit` specified using [Rule Units](#rule-units). A `time_unit` refers to a unit of time as measured in local time for the juristiction – a day begins at midnight local time, an hour begins at the top of the hour, etc.

| Name      | Description         |
| --------- | ------------------- |
| `once`                      |  Rate is applied once to vehicles entering a matching status from a non-matching status.   |
| `each_time_unit`            |  During each `time_unit`, rate is applied once to vehicles entering or remaining in a matching status. Requires a `time_unit` to be specified using `rule_units`.  |  
| `per_complete_time_unit`    | Rate is applied once per complete `time_unit` that vehicles remain in a matching status. Requires a `time_unit` to be specified using `rule_units`.  |

[Top][toc]

### Messages

Some Policies as established by the Agency may benefit from rider communication. This optional field contains a map of languages to messages, to be shown to the user.

Language identifier values will be per [BCP 47](https://www.rfc-editor.org/rfc/bcp/bcp47.txt).

Example for a decreased speed-limit rule for Venice Beach on weekends:

```json
"messages": {
    "en-US": "Remember to stay under 10 MPH on Venice Beach on weekends!",
    "es-US": "¡Recuerda mantener por debajo 10 millas por hora en Venice Beach los fines de semana!"
},
```

[Top][toc]

### Value URL

An Agency may wish to provide dynamic or global rules, e.g.

> "Within 300 yards of the stadium, 1000 total extra scooters may be deployed, across all Provider(s)."

In this case, compliance is not computable from the information available to a single Provider. The Agency may provide an endpoint to get the current count of vehicles in the service-area, so that individual Providers could decide whether adding some number to those present is allowed.

The payload returned from a `GET` request to the `value_url` will have the following immutable fields:

| Name        | Type      | Required / Optional | Description                         |
| ----------- | --------------- | ---------- | ----------------------------------- |
| `value`     | integer   | Required         | Value of whatever the rule measures |
| `timestamp` | [timestamp][ts] | Required   | Timestamp the value was recorded    |
| `policy_id` | UUID      | Required         | Relevant `policy_id` for reference  |

[Top][toc]

### Order of Operations

Rules, being in a list, are ordered **most specific** to **most general**. E.g. an "earlier" rule (lower list index) would take precedence over a "later" rule (higher list index).

Rules are a form of pattern matching; conditions under which a given rule is "met" are specified, and a vehicle (or series of vehicles) may match with that rule or set of rules.

If a vehicle is matched with a rule, then it _will not_ be considered in the subsequent evaluation of rules within a given policy. This allows for expressing complex policies, such as a layer of "valid" geographies in an earlier rule, with overarching "invalid" geographies in later rules.

The internal mechanics of ordering are up to the Policy editing and hosting software.

[Top][toc]

[beta]: /general-information.md#beta
[error-messages]: /general-information.md#error-messages
[iana]: https://www.iana.org/assignments/http-status-codes/http-status-codes.xhtml
[muni-boundary]: ../provider/README.md#municipality-boundary
[propulsion-types]: /general-information.md#propulsion-types
[responses]: /general-information.md#responses
[ts]: /general-information.md#timestamps
[toc]: #table-of-contents
[vehicle-events]: /general-information.md#vehicle-state-events
[vehicle-states]: /general-information.md#vehicle-states
[vehicle-types]: /general-information.md#vehicle-types
[versioning]: /general-information.md#versioning<|MERGE_RESOLUTION|>--- conflicted
+++ resolved
@@ -216,13 +216,8 @@
 | `policy_id`      | UUID            | Required   | Unique ID of policy                                                                 |
 | `provider_ids`   | UUID[]          | Optional    | Providers for whom this policy is applicable; empty arrays and `null`/absent implies all Providers. See MDS [provider list](/providers.csv). |
 | `description`    | String          | Required   | Description of policy                                                               |
-<<<<<<< HEAD
-| `currency`       | String          | Optional   | An ISO 4217 Alphabetic Currency Code representing the [currency](../provider#costs--currencies) of all Rules of [type](#rule-types) `rate`.|
-| `start_date`     | [timestamp][ts] | Required   | Beginning date/time of policy enforcement. In order to give providers sufficient time to poll, `start_date` must be at least 20 minutes after `published_date`.                                        |
-=======
 | `currency`       | String          | Optional   | An ISO 4217 Alphabetic Currency Code representing the [currency](../general-information.md#costs-and-currencies) of all Rules of [type](#rule-types) `rate`.|
-| `start_date`     | [timestamp][ts] | Required   | Beginning date/time of policy enforcement                                           |
->>>>>>> 01c31e1c
+| `start_date`     | [timestamp][ts] | Required   | Beginning date/time of policy enforcement. In order to give providers sufficient time to poll, `start_date` must be at least 20 minutes after `published_date`.                                           |
 | `end_date`       | [timestamp][ts] | Optional    | End date/time of policy enforcement                                                 |
 | `published_date` | [timestamp][ts] | Required   | Timestamp that the policy was published                                             |
 | `prev_policies`  | UUID[]          | Optional    | Unique IDs of prior policies replaced by this one                                   |
