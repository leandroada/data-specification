# Mobility Data Specification: Policy

This specification describes the digital relationship between _mobility as a service_ Providers and the Agencies that regulate them. The Policy specification is meant to communicate municipal policies (such as as vehicle deployment caps and speed limits) in a clear, consistent manner.

## Table of Contents

- [General Information](#general-information)
- [Background](#background)
- [Distribution](#distribution)
  - [REST Endpoints](#rest-endpoints)
  - [Flat Files](#flat-files)
- [Schema](#schema)

## General information

The following information applies to all `policy` API endpoints.

### Versioning

`policy` APIs must handle requests for specific versions of the specification from clients.

Versioning must be implemented as specified in the [Versioning section][versioning].

## Background

The goal of this specification is to enable Agencies to create, revise, and publish machine-readable policies, as sets of rules for individual and collective device behavior exhibited by both _mobility as a service_ Providers and riders / users. Examples of policies include:

- City-wide and localized caps (e.g. "Minimum 500 and maximum 3000 scooters within city boundaries")
- Exclusion zones (e.g. "No scooters are permitted in this district on weekends")
- Cap allowances (e.g. "Up to 500 additional scooters are permitted near train stations")
- Speed-limit restrictions (e.g. "15 mph outside of downtown, 10 mph downtown")
- Idle-time and disabled-time limitations (e.g. "5 days idle while rentable, 12 hours idle while unrentable, per device")

The machine-readable format allows Providers to obtain policies and compute compliance where it can be determined entirely by data obtained internally.

[Top][toc]

## Distribution

Policies shall be published by regulatory bodies or their authorized delegates as JSON objects. These JSON objects shall be served by either [flat files](#flat-files) or via [REST API endpoints](#rest-endpoints). In either case, policy data shall follow the [schema](#schema) outlined below.

Policies typically refer to one or more associated geographies. Each policy and geography shall have a unique ID (UUID).

Published policies and geographies should be treated as immutable data. Obsoleting or otherwise changing a policy is accomplished by publishing a new policy with a field named `prev_policies`, a list of UUID references to the policy or policies superseded by the new policy.

Geographical data shall be represented as GeoJSON `Feature` objects. No part of the geographical data should be outside the [municipality boundary][muni-boundary].

Policies should be re-fetched whenever:

1) a policy expires (via its `end_date`), or
2) at an interval specified by the regulatory body, e.g. "daily at midnight".

Flat files have an optional `end_date` field that will apply to the file as a whole.

### REST Endpoints

Among other use-cases, configuring a REST API allows an Agency to:

1) Dynamically adjust caps
2) Set Provider specific policies
3) Adjust other attributes in closer to real time
4) Enumerate when policies are set to change

Responses must set the `Content-Type` header, as specified in the [Provider versioning][versioning] section.

#### Responses and Error Messages

The response to a client request must include a valid HTTP status code defined in the [IANA HTTP Status Code Registry][iana].

See the [Responses section][responses] for information on valid MDS response codes and the [Error Messages section][error-messages] for information on formatting error messages.

#### Policies

Endpoint: `/policies/{id}`  
Method: `GET`  
`data` Payload: `{ "policies": [] }`, an array of objects with the structure [outlined below](#policy).

##### Query Parameters

| Name         | Type      | Required / Optional | Description                                    |
| ------------ | --------- | --- | ---------------------------------------------- |
| `id`         | UUID      | Optional    | If provided, returns one policy object with the matching UUID; default is to return all policy objects.                       |
| `start_date` | [timestamp][ts] | Optional    | Earliest effective date; default is policies effective as of the request time |
| `end_date`   | [timestamp][ts] | Optional    | Latest effective date; default is all policies effective in the future    |

`start_date` and `end_date` are only considered when no `id` parameter is provided.

Policies will be returned in order of effective date (see schema below), with pagination as in the `agency` and `provider` specs.

`provider_id` is an implicit parameter and will be encoded in the authentication mechanism, or a complete list of policies should be produced. If the Agency decides that Provider-specific policy documents should not be shared with other Providers (e.g. punitive policy in response to violations), an Agency should filter policy objects before serving them via this endpoint.

#### Geographies

Endpoint: `/geographies/{id}`  
Method: `GET`  
`data` Payload: `{ geographies: [] }`, an array of GeoJSON `Feature` objects.

##### Query Parameters

| Name         | Type      | Required / Optional | Description                                    |
| ------------ | --------- | --- | ---------------------------------------------- |
| `id`         | UUID      | Optional    | If provided, returns one geography object with the matching UUID; default is to return all geography objects.               |

### Flat Files

To use flat files, policies shall be represented in two (2) files:

- `policies.json`
- `geographies.json`

The files shall be structured like the output of the [REST endpoints](#rest-endpoints) above.

The publishing Agency should establish and communicate to providers how frequently these files should be polled.

The `updated` field in the payload wrapper should be set to the time of publishing a revision, so that it is simple to identify a changed file.

#### Example `policies.json`

```json
{
    "version": "0.4.0",
    "updated": 1570035222868,
    "end_date": 1570035222868,
    "data": {
        "policies": [
            {
                // policy JSON 1
            },
            {
                // policy JSON 2
            }
        ]
    }
}
```

The optional `end_date` field applies to all policies represented in the file.

#### Example `geographies.json`

```json
{
    "version": "0.4.0",
    "updated": 1570035222868,
    "data": {
        "geographies": [
            {
                // GeoJSON Feature 1
            },
            {
                // GeoJSON Feature 2
            }
        ]
    }
}
```

[Top][toc]

## Schema

All response fields must use `lower_case_with_underscores`.

Response bodies must be a `UTF-8` encoded JSON object and must minimally include the MDS `version`, a timestamp indicating the last time the data was `updated`, and a `data` payload:

```json
{
    "version": "x.y.z",
    "updated": 1570035222868,
    "data": {
        // endpoint/file specific payload
    }
}
```

### Policy

An individual `Policy` object is defined by the following fields:

| Name             | Type            | Required / Optional | Description                                                                         |
| ---------------- | --------------- | ---------- | ----------------------------------------------------------------------------------- |
| `name`           | String          | Required   | Name of policy                                                                      |
| `policy_id`      | UUID            | Required   | Unique ID of policy                                                                 |
| `provider_ids`   | UUID[]          | Optional    | Providers for whom this policy is applicable; empty arrays and `null`/absent implies all Providers |
| `description`    | String          | Required   | Description of policy                                                               |
| `start_date`     | [timestamp][ts] | Required   | Beginning date/time of policy enforcement                                           |
| `end_date`       | [timestamp][ts] | Optional    | End date/time of policy enforcement                                                 |
| `published_date` | [timestamp][ts] | Required   | Timestamp that the policy was published                                             |
| `prev_policies`  | UUID[]          | Optional    | Unique IDs of prior policies replaced by this one                                   |
| `rules`          | Rule[]          | Required   | List of applicable [Rule](#rules) objects |

### Rules

An individual `Rule` object is defined by the following fields:

| Name            | Type                        | Required / Optional | Description                               |
| --------------- | --------------------------- | ------------------- | ----------------------------------------- |
| `name`             | String                      | Required   | Name of rule |
| `rule_id`          | UUID                        | Required   | Unique ID of the rule |
| `rule_type`        | enum                        | Required   | Type of policy (see [Rule Types](#rule-types)) |
| `geographies`      | UUID[]                      | Required   | List of Geography UUIDs (non-overlapping) specifying the covered geography |
| `states`           | `{ state: event[] }`        | Required   | [Vehicle state][vehicle-states] to which this rule applies.  Optionally provide a list of specific [vehicle events][#vehicle-events] as a subset of a given status for the rule to apply to. An empty list or `null`/absent defaults to "all". |
| `rule_units`       | enum                        | Optional   | Measured units of policy (see [Rule Units](#rule-units)) |
| `vehicle_types`    | `vehicle_type[]`            | Optional   | Applicable vehicle types, default "all". |
| `propulsion_types` | `propulsion_type[]`         | Optional   | Applicable vehicle [propulsion types][propulsion-types], default "all". |
| `minimum`          | integer                     | Optional   | Minimum value, if applicable (default 0) |
| `maximum`          | integer                     | Optional   | Maximum value, if applicable (default unlimited) |
| `start_time`       | ISO 8601 time `hh:mm:ss`              | Optional   | Beginning time-of-day when the rule is in effect (default 00:00:00). |
| `end_time`         | ISO 8601 time `hh:mm:ss`              | Optional   | Ending time-of-day when the rule is in effect (default 23:59:59). |
| `days`             | day[]                       | Optional   | Days `["sun", "mon", "tue", "wed", "thu", "fri", "sat"]` when the rule is in effect (default all) |
| `messages`         | `{ String:String }`         | Optional   | Message to rider user, if desired, in various languages, keyed by language tag (see [Messages](#messages)) |
| `value_url`        | URL                         | Optional   | URL to an API endpoint that can provide dynamic information for the measured value (see [Value URL](#value-url)) |

### Rule Types

| Name    | Description                                                                                                   |
| ------- | ------------------------------------------------------------------------------------------------------------- |
| `count` | Fleet counts based on regions. Rule `max`/`min` refers to number of devices.                                  |
| `time`  | Individual limitations on time spent in one or more vehicle-states. Rule `max`/`min` refers to increments of time in [Rule Units](#rule-units). |
| `speed` | Global or local speed limits. Rule `max`/`min` refers to speed in [Rule Units](#rule-units).                  |
| `user`  | Information for users, e.g. about helmet laws. Generally can't be enforced via events and telemetry.          |

### Rule Units

| Name      | Description         |
| --------- | ------------------- |
| `seconds` | Seconds             |
| `minutes` | Minutes             |
| `hours`   | Hours               |
| `mph`     | Miles per hour      |
| `kph`     | Kilometers per hour |

### Geography
| Name             | Type      | Required / Optional | Description                                                                         |
| ---------------- | --------- | --- | ----------------------------------------------------------------------------------- |
| `name`           | String    | R   | Name of geography                                                                      |
| `description`    | String    | O   | Detailed description of geography                                                                      |
| `geography_id`   | UUID      | R   | Unique ID of geography                                                                 |
| `geography_json`   | UUID      | R   | The GeoJSON that defines the geographical coordinates.
| `effective_date`   | [timestamp][ts] | O   | `start_date` for first published policy that uses this geo.  Server should set this when policies are published.  This may be used on the client to distinguish between “logical” geographies that have the same name. E.g. if a policy publishes a geography on 5/1/2020, and then another policy is published which references that same geography is published on 4/1/2020, the effective_date will be set to 4/1/2020.
| `publish_date`   | [timestamp][ts] | R   | Timestamp that the policy was published, i.e. made immutable                                             |
| `prev_geographies`  | UUID[]    | O   | Unique IDs of prior geographies replaced by this one                                   |



### Messages

Some Policies as established by the Agency may benefit from rider communication. This optional field contains a map of languages to messages, to be shown to the user.

Language identifier values will be per [BCP 47](https://www.rfc-editor.org/rfc/bcp/bcp47.txt).

Example for a decreased speed-limit rule for Venice Beach on weekends:

```json
"messages": {
    "en-US": "Remember to stay under 10 MPH on Venice Beach on weekends!",
    "es-US": "¡Recuerda mantener por debajo 10 millas por hora en Venice Beach los fines de semana!"
},
```

### Value URL

An Agency may wish to provide dynamic or global rules, e.g.

> "Within 300 yards of the stadium, 1000 total extra scooters may be deployed, across all Provider(s)."

In this case, compliance is not computable from the information available to a single Provider. The Agency may provide an endpoint to get the current count of vehicles in the service-area, so that individual Providers could decide whether adding some number to those present is allowed.

The payload returned from a `GET` request to the `value_url` will have the following immutable fields:

| Name        | Type      | Required / Optional | Description                         |
| ----------- | --------------- | ---------- | ----------------------------------- |
| `value`     | integer   | Required         | Value of whatever the rule measures |
| `timestamp` | [timestamp][ts] | Required   | Timestamp the value was recorded    |
| `policy_id` | UUID      | Required         | Relevant `policy_id` for reference  |

### Order of Operations

Rules, being in a list, are ordered **most specific** to **most general**. E.g. an "earlier" rule (lower list index) would take precedence over a "later" rule (higher list index).

Rules are a form of pattern matching; conditions under which a given rule is "met" are specified, and a vehicle (or series of vehicles) may match with that rule or set of rules.

If a vehicle is matched with a rule, then it _will not_ be considered in the subsequent evaluation of rules within a given policy. This allows for expressing complex policies, such as a layer of "valid" geographies in an earlier rule, with overarching "invalid" geographies in later rules.

The internal mechanics of ordering are up to the Policy editing and hosting software.

<<<<<<< HEAD

[Top](#table-of-contents)

[general-information/versioning]: /general-information.md#versioning
[ts]: #timestamps
=======
[Top][toc]

[beta]: /general-information.md#beta
[iana]: https://www.iana.org/assignments/http-status-codes/http-status-codes.xhtml
[muni-boundary]: ../provider/README.md#municipality-boundary
[propulsion-types]: /general-information.md#propulsion-types
[ts]: /general-information.md#timestamps
[toc]: #table-of-contents
[vehicle-events]: /general-information.md#vehicle-state-events
[vehicle-states]: /general-information.md#vehicle-states
[vehicle-types]: /general-information.md#vehicle-types
[versioning]: /general-information.md#versioning
>>>>>>> 032c53c7
<|MERGE_RESOLUTION|>--- conflicted
+++ resolved
@@ -93,7 +93,7 @@
 
 Endpoint: `/geographies/{id}`  
 Method: `GET`  
-`data` Payload: `{ geographies: [] }`, an array of GeoJSON `Feature` objects.
+`data` Payload: `{ geographies: [] }`, an array of GeoJSON `Feature` objects that follow the schema [outlined here](#geography).
 
 ##### Query Parameters
 
@@ -242,7 +242,6 @@
 | `prev_geographies`  | UUID[]    | O   | Unique IDs of prior geographies replaced by this one                                   |
 
 
-
 ### Messages
 
 Some Policies as established by the Agency may benefit from rider communication. This optional field contains a map of languages to messages, to be shown to the user.
@@ -284,13 +283,6 @@
 
 The internal mechanics of ordering are up to the Policy editing and hosting software.
 
-<<<<<<< HEAD
-
-[Top](#table-of-contents)
-
-[general-information/versioning]: /general-information.md#versioning
-[ts]: #timestamps
-=======
 [Top][toc]
 
 [beta]: /general-information.md#beta
@@ -302,5 +294,4 @@
 [vehicle-events]: /general-information.md#vehicle-state-events
 [vehicle-states]: /general-information.md#vehicle-states
 [vehicle-types]: /general-information.md#vehicle-types
-[versioning]: /general-information.md#versioning
->>>>>>> 032c53c7
+[versioning]: /general-information.md#versioning