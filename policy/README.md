--- conflicted
+++ resolved
@@ -8,34 +8,6 @@
 
 ## Table of Contents
 
-<<<<<<< HEAD
-- [Mobility Data Specification: Policy](#mobility-data-specification-policy)
-  - [Table of Contents](#table-of-contents)
-  - [General information](#general-information)
-    - [Versioning](#versioning)
-  - [Background](#background)
-  - [Distribution](#distribution)
-    - [REST Endpoints](#rest-endpoints)
-      - [Responses and Error Messages](#responses-and-error-messages)
-      - [Policies](#policies)
-        - [Query Parameters](#query-parameters)
-      - [Geographies](#geographies)
-        - [Query Parameters](#query-parameters-1)
-    - [Flat Files](#flat-files)
-      - [Example `policies.json`](#example-policiesjson)
-      - [Example `geographies.json`](#example-geographiesjson)
-  - [Schema](#schema)
-    - [Policy](#policy)
-    - [Rules](#rules)
-    - [Rule Types](#rule-types)
-    - [Rule Units](#rule-units)
-    - [Geography](#geography)
-    - [Rate Recurrences](#rate-recurrences)
-    - [Messages](#messages)
-    - [Value URL](#value-url)
-    - [Order of Operations](#order-of-operations)
-  
-=======
 - [General Information](#general-information)
   - [Versioning](#versioning)
   - [Update Frequency](#update-frequency)
@@ -67,7 +39,6 @@
     - [Data Specs](#requirement-data-specs)
     - [APIs](#requirement-apis)
 
->>>>>>> adc4e227
 ## General information
 
 The following information applies to all `policy` API endpoints.
@@ -303,28 +274,18 @@
 | `name`             | String                      | Required   | Name of rule |
 | `rule_id`          | UUID                        | Required   | Unique ID of the rule |
 | `rule_type`        | enum                        | Required   | Type of policy (see [Rule Types](#rule-types)) |
-<<<<<<< HEAD
-| `geographies`      | UUID[]                      | Required   | List of Geography UUIDs (non-overlapping) specifying the covered geography |
-| `states`           | `{ state: event[] }`        | Required   | [Vehicle state][vehicle-states] to which this rule applies.  Optionally provide a list of specific [vehicle events][#vehicle-events] as a subset of a given status for the rule to apply to. An empty list or `null`/absent defaults to "all". |
-| `rule_units`       | enum                        | Required   | Measured units of policy (see [Rule Units](#rule-units)) |
-| `accessibility_options` | [AccessibilityOption][accessibility-options][] | Applicable vehicle [accessibility options][accessibility-options], default any (or none) |
-=======
 | `geographies`      | UUID[]                      | Required   | List of [Geography](/geography#general-information) UUIDs (non-overlapping) specifying the covered geography |
 | `states`           | `{ state: event[] }`        | Required   | [Vehicle state][vehicle-states] to which this rule applies. Optionally provide a list of specific [vehicle events][#vehicle-events] as a subset of a given status for the rule to apply to. An empty list or `null`/absent defaults to "all". |
 | `rule_units`       | enum                        | Conditionally Required   | Measured units of policy (see [Rule Units](#rule-units)) |
->>>>>>> adc4e227
+| `accessibility_options` | [AccessibilityOption][accessibility-options][] | Applicable vehicle [accessibility options][accessibility-options], default any (or none) |
 | `vehicle_types`    | `vehicle_type[]`            | Optional   | Applicable vehicle types, default "all". |
 | `propulsion_types` | `propulsion_type[]`         | Optional   | Applicable vehicle [propulsion types][propulsion-types], default "all". |
 | `minimum`          | integer                     | Optional   | Minimum value, if applicable (default 0) |
 | `maximum`          | integer                     | Optional   | Maximum value, if applicable (default unlimited) |
-<<<<<<< HEAD
 | `modality`         | [Modality][modalities]      | Optional   | Modality this rule should apply to (default `micromobility` for backwards compatibility, this default will likely be removed in a subsequent MDS release) |
-| `rate_amount`      | integer                     | Optional   | The amount of a rate applied when this rule applies, if applicable (default zero). A positive integer rate amount represents a fee, while a negative integer represents a subsidy. Rate amounts are given in the `currency` defined in the [Policy](#policy). |
-=======
 | `inclusive_minimum` | boolean                    | Optional   | Whether the rule `minimum` is considered in-bounds (default `true`) |
 | `inclusive_maximum` | boolean                    | Optional   | Whether the rule `maximum` is considered in-bounds (default `true`) |
 | `rate_amount`      | integer                     | Optional   | Amount of the rate (see [Rate Amounts](#rate-amounts)) |
->>>>>>> adc4e227
 | `rate_recurrence`  | enum                        | Optional   | Recurrence of the rate (see [Rate Recurrences](#rate-recurrences)) |
 | `rate_applies_when` | enum                       | Optional   | Specifies when a rate is applied to a rule (see [Rate Applies When](#rate-applies-when)) (defaults to `out_of_bounds`) |
 | `start_time`       | ISO 8601 time `hh:mm:ss`    | Optional   | Beginning time-of-day when the rule is in effect (default 00:00:00). |
@@ -461,9 +422,6 @@
 
 [Top][toc]
 
-<<<<<<< HEAD
-[accessibility-options]: /general-information.md#accessibility-options
-=======
 ### Requirement
 
 A public agency's Policy program Requirements endpoint enumerates all of the parts of MDS, GBFS, and other specifications that an agency requires from providers for certain programs, including APIs, endpoints, and optional fields, as well as information for providers about the APIs the agency is hosting. The program requirements are specific to the needs and use cases of each agency, and ensure there is clarity on what data is being asked for in operating policy documents from providers, reducing the burden on both. This also allows additional public transparency and accountability around data requirements from agencies, and encourages privacy by allowing agencies to ask for only the data they need.
@@ -745,7 +703,7 @@
 
 [Top][toc]
 
->>>>>>> adc4e227
+[accessibility-options]: /general-information.md#accessibility-options
 [beta]: /general-information.md#beta
 [error-messages]: /general-information.md#error-messages
 [iana]: https://www.iana.org/assignments/http-status-codes/http-status-codes.xhtml
