--- conflicted
+++ resolved
@@ -236,7 +236,6 @@
 | `mph`     | Miles per hour      |
 | `kph`     | Kilometers per hour |
 
-<<<<<<< HEAD
 ### Geography
 
 | Name             | Type      | Required / Optional | Description                                                                         |
@@ -249,8 +248,8 @@
 | `publish_date`   | [timestamp][ts] | Required   | Timestamp that the policy was published, i.e. made immutable                                             |
 | `prev_geographies`  | UUID[]    | Optional   | Unique IDs of prior geographies replaced by this one                                   |
 
-=======
 ### Rate Recurrences
+
 Rate recurrences specify when a rate is applied – either once, or periodically according to a `time_unit` specified using [Rule Units](#rule-units). A `time_unit` refers to a unit of time as measured in local time for the juristiction – a day begins at midnight local time, an hour begins at the top of the hour, etc.
 
 | Name      | Description         |
@@ -258,7 +257,6 @@
 | `once`                      |  Rate is applied once to vehicles entering a matching status from a non-matching status.   |     
 | `each_time_unit`            |  During each `time_unit`, rate is applied once to vehicles entering or remaining in a matching status. Requires a `time_unit` to be specified using `rule_units`.  |  
 | `per_complete_time_unit`    | Rate is applied once per complete `time_unit` that vehicles remain in a matching status. Requires a `time_unit` to be specified using `rule_units`.  | 
->>>>>>> a95d1957
 
 ### Messages
 
