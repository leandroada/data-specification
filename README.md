--- conflicted
+++ resolved
@@ -19,14 +19,11 @@
 
 **MDS** is an open-source project. It was originally created by the [Los Angeles Department of Transportation](http://ladot.io) (LADOT). In November 2019, stewardship of MDS and the ownership of this repository was transferred to the Open Mobility Foundation. GitHub automatically redirects any links to this repository in the `CityOfLosAngeles` organization to the `openmobilityfoundation` instead. MDS continues to be used by LADOT and many other municipalities.
 
-<<<<<<< HEAD
-=======
 [Top][toc]
 
 ## Endpoints
 
->>>>>>> 804b254c
-**MDS** is currently comprised of four distinct components:
+**MDS** is currently comprised of five distinct components:
 
 * The [`provider`][provider] API endpoints are intended to be implemented by mobility providers and consumed by regulatory agencies. When a municipality queries information from a mobility provider, the Provider API has a historical view of operations in a standard format. It was first released in June 2018. Development takes place under the guidance of the OMF's Provider Services Working Group.
 
@@ -34,15 +31,11 @@
 
 * The [`policy`][policy] API endpoints are intended to be implemented by regulatory agencies and consumed by mobility providers. Providers query the Policy API to get information about local rules that may affect the operation of their mobility service or which may be used to determine compliance. It was first released in October 2019. Development takes place under the guidance of the OMF's City Services Working Group.
 
-<<<<<<< HEAD
+* The [`geography`][geography] API endpoints are intended to be implemented by regulatory agencies and consumed by mobility providers. Providers query the Policy API to get information about geographical regions for regulatory and other purposes. It was first released in October 2019, originally included as part of the Policy specification. Development takes place under the guidance of the OMF's City Services Working Group.
+
 * The [`metrics`](metrics) API endpoints are intended to be implemented by regulatory agencies, mobility providers or third-party ecosystem services to have a standard way to consistently describe available metrics, and create an extensible interface for querying MDS metrics. Development takes place under the guidance of the OMF's City Services and Provider Services Working Group.  
 
 MDS is designed to be a modular kit-of-parts. Regulatory agencies can use the components of the API that are appropriate for their needs. An agency may choose to use only `agency`, `provider`, `policy`, or `metrics`. Or they may select specific elements (endpoints) from each to help them implement their goals.
-=======
-* The [`geography`][geography] API endpoints are intended to be implemented by regulatory agencies and consumed by mobility providers. Providers query the Policy API to get information about geographical regions for regulatory and other purposes. It was first released in October 2019, originally included as part of the Policy specification. Development takes place under the guidance of the OMF's City Services Working Group.
-
-MDS is designed to be a modular kit-of-parts. Regulatory agencies can use the components of the API that are appropriate for their needs. An agency may choose to use only `agency`, `provider`, or `policy`. Or they may select specific elements (endpoints) from each to help them implement their goals.
->>>>>>> 804b254c
 
 Many parts of the MDS definitions and APIs align across each other. In these cases, consolidated information can be found on the [General Information](/general-information.md) page.
 
@@ -62,13 +55,8 @@
 
 Working Group | Mailing List | Description
 --- | --- | ---
-<<<<<<< HEAD
 Provider Services | [mds-provider-services](https://groups.google.com/a/groups.openmobilityfoundation.org/forum/#!forum/mds-provider-services) | Manages the [`provider`][provider] and [`metrics`](metrics) API within MDS.
-City Services | [mds-city-services](https://groups.google.com/a/groups.openmobilityfoundation.org/forum/#!forum/mds-city-services) | Manages the [`agency`][agency], [`policy`][policy] and [`metrics`](metrics) APIs within MDS, as well as the [`mds-core`](https://github.com/openmobilityfoundation/mds-core) reference implementation.
-=======
-Provider Services | [mds-provider-services](https://groups.google.com/a/groups.openmobilityfoundation.org/forum/#!forum/mds-provider-services) | Manages the [`provider`][provider] API within MDS.
-City Services | [mds-city-services](https://groups.google.com/a/groups.openmobilityfoundation.org/forum/#!forum/mds-city-services) | Manages the [`agency`][agency] and [`policy`][policy] APIs within MDS, as well as the [`mds-core`](https://github.com/openmobilityfoundation/mds-core) and [`mds-compliance-mobile`](https://github.com/openmobilityfoundation/mds-compliance-mobile) reference implementations.
->>>>>>> 804b254c
+City Services | [mds-city-services](https://groups.google.com/a/groups.openmobilityfoundation.org/forum/#!forum/mds-city-services) | Manages the [`agency`][agency], [`policy`][policy] and [`metrics`](metrics) APIs within MDS, as well as the [`mds-core`](https://github.com/openmobilityfoundation/mds-core) and [`mds-compliance-mobile`](https://github.com/openmobilityfoundation/mds-compliance-mobile)  reference implementation.
 
 You can view info about past releases and planning calls in the [wiki](https://github.com/openmobilityfoundation/mobility-data-specification/wiki).
 
