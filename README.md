# Mobility Data Specification

## Table of Contents

- [Mobility Data Specification](#mobility-data-specification)
  - [Table of Contents](#table-of-contents)
- [About](#about)
- [Endpoints](#endpoints)
  - [Modularity](#modularity)
  - [GBFS Requirement](#gbfs-requirement)
<<<<<<< HEAD
- [Get Involved](#get-involved)
  - [Membership](#membership)
=======
- [Modes](#modes)
>>>>>>> 09388d0c
- [Versions](#versions)
  - [Technical Information](#technical-information)
- [Get Involved](#get-involved)
  - [Membership](#membership)  
- [Cities Using MDS](#cities-using-mds)
- [Providers Using MDS](#providers-using-mds)
- [Software Companies Using MDS](#software-companies-using-mds)
- [Data Privacy](#data-privacy)
- [Use Cases](#use-cases)
- [Related Projects](#related-projects)

# About

<<<<<<< HEAD
The Mobility Data Specification (**MDS**), a project of the [Open Mobility Foundation](http://www.openmobilityfoundation.org) (OMF), is a set of Application Programming Interfaces (APIs) focused on dockless e-scooters, bicycles, mopeds, carshare, and taxis. Inspired by projects like [GTFS](https://developers.google.com/transit/gtfs/reference/) and [GBFS](https://github.com/NABSA/gbfs), the goals of MDS are to provide a standardized way for municipalities or other regulatory agencies to ingest, compare and analyze data from mobility service providers, and to give municipalities the ability to express regulation in machine-readable formats.
=======
The Mobility Data Specification (**MDS**), a project of the [Open Mobility Foundation](http://www.openmobilityfoundation.org) (**OMF**), is a set of Application Programming Interfaces (APIs) that helps cities better manage transportation in the public right of way, standardizing communication and data-sharing between cities and mobility providers, allowing cities to share and validate policy digitally, and enabling vehicle management and better outcomes for residents. Inspired in part by projects like [GTFS](https://developers.google.com/transit/gtfs/reference/) and [GBFS](https://github.com/NABSA/gbfs), MDS is focused on managing mobility services such as dockless scooters, bicycles, mopeds, car share, delivery robots, and passenger services. 
>>>>>>> 09388d0c

**MDS** helps cities interact with companies who operate dockless scooters, bicycles, mopeds, carshare, and taxis in the public right-of-way. MDS is a key piece of digital infrastructure that supports the effective implementation of mobility policies in cities around the world.

![MDS Main Logo](https://i.imgur.com/AiUedl3.png)

**MDS** is an open-source project originally created by the [Los Angeles Department of Transportation](http://ladot.io) (LADOT). In November 2019, stewardship of MDS and the ownership of this repository were transferred to the [Open Mobility Foundation](http://www.openmobilityfoundation.org). GitHub automatically redirects any links to this repository from the `CityOfLosAngeles` organization to the `openmobilityfoundation` instead. MDS continues to be used by LADOT and [many other municipalities](#cities-using-mds) and companies.

[Top][toc]

# Endpoints

**MDS** is comprised of six distinct APIs, with multiple endpoints under each API:

<a href="/provider/"><img src="https://i.imgur.com/yzXrKpo.png" width="80" align="left" alt="MDS Provider Icon" border="0"></a>

The [`provider`][provider] API endpoints are intended to be implemented by mobility providers and consumed by regulatory agencies. When a municipality queries information from a mobility provider, the Provider API has a historical view of operations in a standard format. It was first released in June 2018. 

---

<a href="/agency/"><img src="https://i.imgur.com/HzMWtaI.png" width="80" align="left" alt="MDS Agency Icon" border="0"></a>

The [`agency`][agency] API endpoints are intended to be implemented by regulatory agencies and consumed by mobility providers. Providers query the Agency API when events (such as a trip start or vehicle status change) occur in their systems. It was first released in April 2019. 

---

<a href="/policy/"><img src="https://i.imgur.com/66QXveN.png" width="80" align="left" alt="MDS Policy Icon" border="0"></a>

The [`policy`][policy] API endpoints are intended to be implemented by regulatory agencies and consumed by mobility providers. Providers query the Policy API to get information about local rules that may affect the operation of their mobility service or which may be used to determine compliance. It was first released in October 2019.

---

<a href="/geography/"><img src="https://i.imgur.com/JJdKX8b.png" width="80" align="left" alt="MDS Geography Icon" border="0"></a>

The [`geography`][geography] API endpoints are intended to be implemented by regulatory agencies and consumed by mobility providers. Providers query the Policy API to get information about geographical regions for regulatory and other purposes. It was first released in October 2019, originally included as part of the Policy specification. 

---

<a href="/jurisdiction/"><img src="https://i.imgur.com/tCRCfxT.png" width="80" align="left" alt="MDS Jurisdiction Icon" border="0"></a>

The [`jurisdiction`][jurisdiction] API endpoints are intended to be implemented by regulatory agencies that have a need to coordinate with each other. The jurisdiction endpoints allow cities to communicate boundaries between one another and to mobility providers. It was first released in March 2021. 

---

<a href="/metrics/"><img src="https://i.imgur.com/ouijHLj.png" width="80" align="left" alt="MDS Metrics Icon" border="0"></a>

The [`metrics`](/metrics) API endpoints are intended to be implemented by regulatory agencies or their appointed third-party representatives to have a standard way to consistently describe available metrics, and create an extensible interface for querying MDS metrics. It was first released in March 2021. 

---

## Modularity

MDS is designed to be a modular kit-of-parts. Regulatory agencies can use the components of the API that are appropriate for their needs. An agency may choose to use only `agency`, `provider`, or `policy`. Other APIs like `geography`, `jurisdiction`, and `metrics` can be used in coordination as described with these APIs or sometimes on their own. Or agencies may select specific elements (endpoints) from each API to help them implement their goals. Development of the APIs takes place under the guidance of the OMF's [MDS Working Group](https://github.com/openmobilityfoundation/mobility-data-specification/wiki/MDS-Working-Group).

Many parts of the MDS definitions and APIs align across each other. In these cases, consolidated information can be found on the [General Information](/general-information.md) page.

You can read more in our **[Understanding the different MDS APIs](https://github.com/openmobilityfoundation/governance/blob/main/technical/Understanding-MDS-APIs.md)** guide. 

![MDS APIs and Endpoints](https://i.imgur.com/cCjI0RS.png)

## GBFS Requirement

All MDS compatible Provider feeds [must also expose](/provider/README.md#gbfs) a public [GBFS](https://github.com/NABSA/gbfs) feed. Compatibility with [GBFS 2.0](https://github.com/NABSA/gbfs/blob/v2.0/gbfs.md) or greater is advised due to privacy concerns and support for micromobility. See our [MDS Vehicles Guide](https://github.com/openmobilityfoundation/mobility-data-specification/wiki/MDS-Vehicles) for how MDS Provider `/vehicles` can be used by regulators instead of the public GBFS `/free_bike_status`. Additional information on MDS and GBFS can be found in this [guidance document](https://github.com/openmobilityfoundation/governance/blob/main/technical/GBFS_and_MDS.md).

[Top][toc]

# Modes

MDS supports multiple "modes", defined as a distinct regulatory framework for a type of mobility service. See the [modes overview](/modes) or get started with a specific mode:

- **[Micromobility](/modes/micromobility.md)** - dockless or docked small devices such as e-scooters and bikes.
- **[Passenger services](/modes/passenger-services.md)** - transporting individuals with a vehicle driven by another entity, including taxis, TNCs, and microtransit
- **[Car share](/modes/car-share.md)** - shared point-to-point and station-based mutli-passenger vehicles.
- **[Delivery robots](/modes/delivery-robots.md)** - autonomous and remotely driven goods delivery devices

<p align="center">
<a href="/modes/micromobility.md"><img src="https://i.imgur.com/tl99weM.png" alt="MDS Mode - Micromobility" style="float: left; border: 0; width: 150px;"></a> &nbsp; &nbsp; &nbsp;
<a href="/modes/passenger-services.md"><img src="https://i.imgur.com/mzbughz.png" alt="MDS Mode - Passenger Services" style="float: left; border: 0; width: 150px;"></a> &nbsp; &nbsp; &nbsp; 
<a href="/modes/car-share.md"><img src="https://i.imgur.com/cCQTge5.png" alt="MDS Mode - Car Share" style="float: left; border: 0; width: 150px;"></a> &nbsp; &nbsp; &nbsp;
<a href="/modes/delivery-robots.md"><img src="https://i.imgur.com/u2HgctV.png" alt="MDS Mode - Delivery Robots" style="float: left; border: 0; width: 150px;"></a>
</p>
<br clear="both"/>

[Top][toc]

# Versions

MDS has a **current release** (version 1.2.0), **previous releases** (both recommended and longer recommended for use), and **upcoming releases** in development. For a full list of releases, their status, recommended versions, and timelines, see the [Official MDS Releases](https://github.com/openmobilityfoundation/governance/wiki/Releases) page.

The OMF provides guidance on upgrading for cities, providers, and software companies, and sample permit language for cities. See our [MDS Version Guidance](https://github.com/openmobilityfoundation/governance/blob/main/technical/OMF-MDS-Version-Guidance.md) for best practices on how and when to upgrade MDS as new versions become available. Our complimentary [MDS Policy Language Guidance](https://github.com/openmobilityfoundation/governance/blob/main/technical/OMF-MDS-Policy-Language-Guidance.md) document is for cities writing MDS into their operating policy and includes sample policy language.

## Technical Information

The latest MDS release is in the [`main`](https://github.com/openmobilityfoundation/mobility-data-specification/tree/main) branch, and development for the next release occurs in the [`dev`](https://github.com/openmobilityfoundation/mobility-data-specification/tree/dev) branch.

The MDS specification is versioned using Git tags and [semantic versioning](https://semver.org/). See prior [releases](https://github.com/openmobilityfoundation/mobility-data-specification/releases) and the [Release Guidelines](https://github.com/openmobilityfoundation/governance/blob/main/technical/ReleaseGuidelines.md) for more information and [version support](https://github.com/openmobilityfoundation/governance/blob/main/technical/ReleaseGuidelines.md#ongoing-version-support).

* [Latest Release Branch](https://github.com/openmobilityfoundation/mobility-data-specification/tree/main) (main)
* [Development Branch](https://github.com/openmobilityfoundation/mobility-data-specification/tree/dev) (dev)
* [All GitHub Releases](https://github.com/openmobilityfoundation/mobility-data-specification/releases)
* [MDS Releases](https://github.com/openmobilityfoundation/governance/wiki/Releases) - current/recommended versions, timeline
* [Release Guidelines](https://github.com/openmobilityfoundation/governance/blob/main/technical/ReleaseGuidelines.md)

[Top][toc]

# Get Involved

To stay up to date on MDS, please **subscribe to the [mds-announce](https://groups.google.com/a/groups.openmobilityfoundation.org/g/mds-announce) mailing list** for general updates, the **[wg-mds](https://groups.google.com/a/groups.openmobilityfoundation.org/g/wg-mds) mailing list** for Working Group details and meetings, and read our **[Community Wiki](https://github.com/openmobilityfoundation/mobility-data-specification/wiki)**.

The Mobility Data Specification is an open source project with all development taking place on GitHub and public meetings through our [MDS Working Group](https://github.com/openmobilityfoundation/mobility-data-specification/wiki/MDS-Working-Group). Comments and ideas can be shared by [starting a discussion](https://github.com/openmobilityfoundation/mobility-data-specification/discussions), [creating an issue](https://github.com/openmobilityfoundation/mobility-data-specification/issues), suggesting changes with [a pull request](https://github.com/openmobilityfoundation/mobility-data-specification/pulls), and attending meetings. Before contributing, please review our OMF [CONTRIBUTING](https://github.com/openmobilityfoundation/governance/blob/main/CONTRIBUTING.md) and [CODE OF CONDUCT](https://github.com/openmobilityfoundation/governance/blob/main/CODE_OF_CONDUCT.md) pages to understand guidelines and policies for participation.

**Read our [How to Get Involved in the Open Mobility Foundation](https://www.openmobilityfoundation.org/how-to-get-involved-in-the-open-mobility-foundation/) blog post for more detail and an overview of how the OMF is organized.**

For other questions about MDS or media inquiries please contact the OMF directly [on our website](https://www.openmobilityfoundation.org/get-in-touch/). 

## Membership

OMF Members (public agencies and commercial companies) have additional participation opportunities with leadership roles within our OMF [governance](https://github.com/openmobilityfoundation/governance#omf-scope-of-work):

- [Board of Directors](https://www.openmobilityfoundation.org/about/)
- [Privacy, Security, and Transparency Committee](https://github.com/openmobilityfoundation/privacy-committee)
- [Technology Council](https://github.com/openmobilityfoundation/governance/wiki/Technology-Council)
- [Strategy Committee](https://github.com/openmobilityfoundation/governance/wiki/Strategy-Committee)
- [Advisory Committee](https://github.com/openmobilityfoundation/governance/wiki/Advisory-Committee)
- Steering committees of all [Working Groups](https://github.com/openmobilityfoundation/mobility-data-specification/wiki#omf-meetings), currently:
  - [MDS Working Group](https://github.com/openmobilityfoundation/mobility-data-specification/wiki/MDS-Working-Group)
  - [Curb Working Group](https://github.com/openmobilityfoundation/curb-data-specification/wiki)

Read about [how to become an OMF member](https://www.openmobilityfoundation.org/how-to-become-a-member/), [how to get involved and our governance model](https://www.openmobilityfoundation.org/how-to-get-involved-in-the-open-mobility-foundation/), and [contact us](https://mailchi.mp/openmobilityfoundation/membership) for more details. 

[Top][toc]

# Cities Using MDS

More than 150 cities and public agencies across 6 continents around the world use MDS, and it has been implemented by most major [mobility service providers](#providers-using-mds).  
- See our **[list of cities using MDS](https://www.openmobilityfoundation.org/mds-users/#cities-using-mds)** with links to public mobility websites and policy/permit documents.

Please let us know [via our website](https://www.openmobilityfoundation.org/get-in-touch/) or in the [public discussion area](https://github.com/openmobilityfoundation/mobility-data-specification/discussions) if you are an agency using MDS so we can add you to the city resource list, especially if you have published your policies or documents publicly.

To add yourself to the [agency list](/agencies.csv) and add your [Policy Requirement link](/provider.md#requirements), please let us know [via our website](https://www.openmobilityfoundation.org/get-in-touch/) or open an [Issue](https://github.com/openmobilityfoundation/mobility-data-specification/issues) or [Pull Request](https://github.com/openmobilityfoundation/mobility-data-specification/pulls). Find out how in our [Adding an Agency ID](https://github.com/openmobilityfoundation/mobility-data-specification/wiki/Adding-an-MDS-Agency-ID) help document.

[Top][toc]

# Providers Using MDS

Over two dozen mobility service providers (MSPs) around the world use MDS, allowing them to create tools around a single data standard for multiple cities. 

- See our **[list of providers using MDS](https://www.openmobilityfoundation.org/mds-users/#mobility-providers-using-mds)**. For a table list with unique IDs, see the MDS [provider list](/providers.csv).

To add yourself to the provider list, please let us know [via our website](https://www.openmobilityfoundation.org/get-in-touch/) or open an [Issue](https://github.com/openmobilityfoundation/mobility-data-specification/issues) or [Pull Request](https://github.com/openmobilityfoundation/mobility-data-specification/pulls). Find out how in our [Adding an Provider ID](https://github.com/openmobilityfoundation/mobility-data-specification/wiki/Adding-an-MDS-Provider-ID) help document.

[Top][toc]

# Software Companies Using MDS

An open source approach to data specifications benefits cities and companies by creating a space for collaborative development, reducing costs, and nurturing a healthy, competitive ecosystem for mobility services and software tools. The open model promotes a competitive ecosystem for software tools built by dozens of software companies providing their services to cities, agencies, and providers.

- See our **[list of third party software companies using MDS](https://www.openmobilityfoundation.org/mds-users/#software-companies-using-mds)** and an article about the [benefits of an open approach](https://www.openmobilityfoundation.org/why-open-behind-omfs-unique-open-source-model/). 

Please [let us know](https://www.openmobilityfoundation.org/get-in-touch/) if you are using MDS in your company so we can add you to the list.

[Top][toc]

# Data Privacy

MDS includes information about vehicles, their location, and trips taken on those vehicles to allow agencies to regulate their use in the public right of way and to conduct transportation planning and analysis. While MDS is not designed to convey personal information about the users of shared mobility services, data collected about mobility can be sensitive. The OMF and MDS community have created a number of resources to help cities, mobility providers, and software companies handle vehicle data safely:

* [MDS Privacy Guide for Cities](https://github.com/openmobilityfoundation/governance/raw/main/documents/OMF-MDS-Privacy-Guide-for-Cities.pdf) - guide that covers essential privacy topics and best practices
* [The Privacy Principles for Mobility Data](https://www.mobilitydataprivacyprinciples.org/) - principles endorsed by the OMF and other mobility organizations to guide the mobility ecosystem in the responsible use of data and the protection of individual privacy
* [Mobility Data State of Practice](https://github.com/openmobilityfoundation/privacy-committee/blob/main/products/state-of-the-practice.md) -  real-world examples related to the handling and protection of MDS and other types of mobility data
* [Understanding the Data in MDS](https://github.com/openmobilityfoundation/mobility-data-specification/wiki/Understanding-the-Data-in-MDS) - technical document outlining what data is (and is not) in MDS
* [Use Case Database](https://www.openmobilityfoundation.org/whats-possible-with-mds/) - a starting point for understanding how MDS can be used, and what parts of MDS is required to meet those use cases
* [Policy Requirements](https://github.com/openmobilityfoundation/mobility-data-specification/tree/main/policy#requirement) - built into MDS, allowing agencies to specify only the endpoints and fields needed for program regulation
* [Using MDS Under GDPR](https://www.openmobilityfoundation.org/using-mds-under-gdpr/) - how to use MDS in the context of GDPR in Europe

The OMF’s [Privacy, Security, and Transparency Committee](https://github.com/openmobilityfoundation/privacy-committee#welcome-to-the-privacy-security-and-transparency-committee) creates many of these resources, and advises the OMF on principles and practices that ensure the secure handling of mobility data. The committee – which is composed of both private and public sector OMF members – also holds regular public meetings, which provide additional resources and an opportunity to discuss issues related to privacy and mobility data. Learn more [here](https://github.com/openmobilityfoundation/privacy-committee#welcome-to-the-privacy-security-and-transparency-committee).

[Top][toc]

# Use Cases

How cities use MDS depends on a variety of factors: their transportation goals, existing services and infrastructure, and the unique needs of their communities. Cities are using MDS to create policy, enforce rules, manage hundreds of devices, and ensure the safe operation of vehicles in the public right of way. Some examples of how cities are using MDS in practice are:

- **Vehicle Caps:** Determine total number of vehicles per operator in the right of way
- **Distribution Requirements:** Ensure vehicles are distributed according to equity requirements
- **Injury Investigation:** Investigate injuries and collisions with other objects and cars to determine roadway accident causes
- **Restricted Area Rides:** Find locations where vehicles are operating or passing through restricted areas
- **Resident Complaints:** Investigate and validate complaints from residents about operations, parking, riding, speed, etc, usually reported through 311
- **Infrastructure Planning:** Determine where to place new bike/scooter lanes and drop zones based on usage and demand, start and end points, and trips taken

A list of use cases is useful to show what's possible with MDS, to list what other cities are accomplishing with the data, to see many use cases up front for privacy considerations, and to use for policy discussions and policy language. More details and examples can be seen on the [OMF website](https://www.openmobilityfoundation.org/whats-possible-with-mds/) and our [Wiki Database](https://github.com/openmobilityfoundation/governance/wiki/MDS-Use-Cases).

Please [let us know](https://docs.google.com/forms/d/e/1FAIpQLScrMPgeb1TKMYCjjKsJh3y1TPTJO8HR_y1NByrf1rDmTEJS7Q/viewform) if you have recommended updates or use cases to add.

[Top][toc]

# Related Projects

Community projects are those efforts by individual contributors or informal groups that take place outside Open Mobility Foundation’s formalized process, complementing MDS. These related projects often push new ideas forward through experimental or locally-focused development, and are an important part of a thriving open source community. Some of these projects may eventually be contributed to and managed by the Open Mobility Foundation.

The OMF's [Communitiy Projects](https://www.openmobilityfoundation.org/community-projects/) page has an every growing list of projects related to MDS, and see our [Privacy Committee's State of Practice](https://github.com/openmobilityfoundation/privacy-committee/blob/main/products/state-of-the-practice.md) for more examples.

Please [let us know](https://www.openmobilityfoundation.org/get-in-touch/) if you create open source or private tools for implementing or working with MDS data.

[Top][toc]

[agency]: /agency/README.md
[provider]: /provider/README.md
[policy]: /policy/README.md
[geography]: /geography/README.md
[jurisdiction]: /jurisdiction/README.md
[metrics]: /metrics/README.md
[modes]: /modes/README.md
[toc]: #table-of-contents<|MERGE_RESOLUTION|>--- conflicted
+++ resolved
@@ -8,12 +8,7 @@
 - [Endpoints](#endpoints)
   - [Modularity](#modularity)
   - [GBFS Requirement](#gbfs-requirement)
-<<<<<<< HEAD
-- [Get Involved](#get-involved)
-  - [Membership](#membership)
-=======
 - [Modes](#modes)
->>>>>>> 09388d0c
 - [Versions](#versions)
   - [Technical Information](#technical-information)
 - [Get Involved](#get-involved)
@@ -27,11 +22,7 @@
 
 # About
 
-<<<<<<< HEAD
-The Mobility Data Specification (**MDS**), a project of the [Open Mobility Foundation](http://www.openmobilityfoundation.org) (OMF), is a set of Application Programming Interfaces (APIs) focused on dockless e-scooters, bicycles, mopeds, carshare, and taxis. Inspired by projects like [GTFS](https://developers.google.com/transit/gtfs/reference/) and [GBFS](https://github.com/NABSA/gbfs), the goals of MDS are to provide a standardized way for municipalities or other regulatory agencies to ingest, compare and analyze data from mobility service providers, and to give municipalities the ability to express regulation in machine-readable formats.
-=======
 The Mobility Data Specification (**MDS**), a project of the [Open Mobility Foundation](http://www.openmobilityfoundation.org) (**OMF**), is a set of Application Programming Interfaces (APIs) that helps cities better manage transportation in the public right of way, standardizing communication and data-sharing between cities and mobility providers, allowing cities to share and validate policy digitally, and enabling vehicle management and better outcomes for residents. Inspired in part by projects like [GTFS](https://developers.google.com/transit/gtfs/reference/) and [GBFS](https://github.com/NABSA/gbfs), MDS is focused on managing mobility services such as dockless scooters, bicycles, mopeds, car share, delivery robots, and passenger services. 
->>>>>>> 09388d0c
 
 **MDS** helps cities interact with companies who operate dockless scooters, bicycles, mopeds, carshare, and taxis in the public right-of-way. MDS is a key piece of digital infrastructure that supports the effective implementation of mobility policies in cities around the world.
 
