--- conflicted
+++ resolved
@@ -19,14 +19,7 @@
 ## Learn More / Get Involved / Contributing
 To stay up to date on MDS releases, meetings, and events, please **subscribe to the [mds-announce](https://groups.google.com/a/groups.openmobilityfoundation.org/forum/#!forum/mds-announce) mailing list.**
 
-<<<<<<< HEAD
-* To stay up to date on MDS releases and planning calls, please subscribe to the [MDS-Announce](https://groups.google.com/forum/#!forum/mds-announce) mailing list. 
-* You can view info about past releases and planning calls in the [wiki](https://github.com/openmobilityfoundation/mobility-data-specification/wiki). 
-* To understand the contributing guidelines review the [CONTRIBUTING page.](CONTRIBUTING.md) 
-* To learn more about MDS and other related projects, including LADOT's Technology Action Plan, visit [ladot.io.](https://ladot.io/)
-=======
 The Mobility Data Specification is an open source project with all development taking place on GitHub. Comments and ideas can be shared by [creating an issue](https://github.com/openmobilityfoundation/mobility-data-specification/issues), and specific changes can be suggested by [opening a pull request](https://github.com/openmobilityfoundation/mobility-data-specification/pulls). Before contributing, please review our [CONTRIBUTING page](CONTRIBUTING.md) to understand guidelines and policies for participation and our [CODE OF CONDUCT page](CODE_OF_CONDUCT.md).
->>>>>>> b14d9de0
 
 You can also get involved in development by joining an OMF working group. The working groups maintain the OMF GitHub repositories and work through issues and pull requests. Each working group has its own mailing list for non-technical discussion and planning:
 
@@ -58,12 +51,8 @@
 * Santa Monica: The rules and guidelines for the Santa Monica Shared Mobility Pilot Program can be found at https://www.smgov.net/sharedmobility.
 * Austin: The rules and guidelines for Austin's Micromobility Program can be found at https://austintexas.gov/micromobility.
 * Ulm: A draft of the guidelines can be found at [the city's GitHub presence](https://github.com/stadtulm/mds-zonen).
-<<<<<<< HEAD
 
-[Add your City here by opening a pull request](https://github.com/openmobilityfoundation/mobility-data-specification/compare)
-=======
 * _[add your City here by opening a pull request](https://github.com/openmobilityfoundation/mobility-data-specification/compare)_
->>>>>>> b14d9de0
 
 ## Use Cases
 Some examples of how cities are using MDS in practice:
